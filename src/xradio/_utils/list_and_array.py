--- conflicted
+++ resolved
@@ -94,15 +94,11 @@
         return array.item()
 
     array_unique = unique_1d(array)
-<<<<<<< HEAD
     if len(array_unique) != 1:
         raise RuntimeError(
-            f"{array_name} is not consistent, {len(array)=}, {len(array_unique)=}, {array_unique=}"
+            f"{array_name} is not consistent, {err_msg=}.\n{len(array)=}, {len(array_unique)=}, {array_unique=}"
         )
 
-=======
-    assert len(array_unique) == 1, array_name + " is not consistent." + err_msg
->>>>>>> 14548e98
     return array_unique[0]
 
 

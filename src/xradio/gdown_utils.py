--- conflicted
+++ resolved
@@ -7,14 +7,9 @@
 from prettytable import PrettyTable
 
 gdown_ids = {
-<<<<<<< HEAD
-    "Antennae_South.cal.ms": "1f6a6hge0mDZVi3wUJYjRiY3Cyr9HvqZz",
-    "Antennae_North.cal.ms": "1sASTyp4gr4PzWZwJr_ZHEdkqcYjF86BT",
-=======
     'Antennae_South.cal.ms':'1f6a6hge0mDZVi3wUJYjRiY3Cyr9HvqZz',
     'Antennae_North.cal.ms':'1sASTyp4gr4PzWZwJr_ZHEdkqcYjF86BT',
     'demo_simulated.im':'1esOGbRMMEZXvTxQ_bdcw3PaZLg6XzHC5',
->>>>>>> bdcf10b9
 }
 
 
@@ -30,7 +25,6 @@
     if not os.path.exists(path):
         os.makedirs(path)
 
-<<<<<<< HEAD
 
 def gdown_data(ms_name, download_folder="."):
     assert (
@@ -38,10 +32,6 @@
     ), "Measurement set not available. Available measurement sets are:" + str(
         gdown_ids.keys()
     )
-=======
-def gdown_data(ms_name, download_folder='.'):
-    assert ms_name in gdown_ids, "Measurement set not available. Available measurement sets are:" + str(gdown_ids.keys())
->>>>>>> bdcf10b9
 
     id = gdown_ids[ms_name]
     create_folder(download_folder)
@@ -49,18 +39,6 @@
 
 
 def list_datasets():
-<<<<<<< HEAD
-    table = PrettyTable()
-    table.field_names = ["Measurement Table"]  #  ,"Description"]
-    table.align = "l"
-
-    for key, _ in gdown_ids.items():
-        #        basename = key.split('.')[0]
-        #        file = ''.join((basename, '.json'))
-        #        path = os.path.dirname(__file__)
-        table.add_row([str(key)])
-
-=======
     ms = []
     im = []
     for key, _ in gdown_ids.items():
@@ -82,5 +60,4 @@
     table.align = "l"
     for key in im:
         table.add_row([str(key)])
->>>>>>> bdcf10b9
     print(table)
--- conflicted
+++ resolved
@@ -1,12 +1,6 @@
-<<<<<<< HEAD
 from casacore import images
 from contextlib import contextmanager
 from typing import Dict, Generator, List
-
-_active_mask:str = 'active_mask'
-_native_types:List[str] = ['FREQ', 'VRAD', 'VOPT', 'BETA', 'WAVE', 'AWAV']
-_object_name:str = 'object_name'
-_pointing_center:str = 'pointing_center'
 
 
 @contextmanager
@@ -28,9 +22,9 @@
         yield image
     finally:
         del image
-=======
-__active_mask = "active_mask"
-__native_types = ["FREQ", "VRAD", "VOPT", "BETA", "WAVE", "AWAV"]
-__object_name = "object_name"
-__pointing_center = "pointing_center"
->>>>>>> 07527398
+
+
+_active_mask = "active_mask"
+_native_types = ["FREQ", "VRAD", "VOPT", "BETA", "WAVE", "AWAV"]
+_object_name = "object_name"
+_pointing_center = "pointing_center"
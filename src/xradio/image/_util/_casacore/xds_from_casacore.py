--- conflicted
+++ resolved
@@ -11,32 +11,23 @@
 from typing import List, Union
 import xarray as xr
 
-<<<<<<< HEAD
 from .common import (
-    _active_mask, _native_types, _object_name,
-    _open_image_ro, _pointing_center
+    _active_mask,
+    _native_types,
+    _object_name,
+    _open_image_ro,
+    _pointing_center,
 )
 from ..common import (
-    _c, _dask_arrayize, _default_freq_info,
-    _doppler_types, _get_unit, _image_type
-)
-from ...._utils._casacore.tables import (
-    extract_table_attributes, open_table_ro
-)
-from ...._utils.common import (
-    _deg_to_rad
-)
-=======
-from .common import __active_mask, __native_types, __object_name, __pointing_center
-from ..common import (
-    __c,
-    __dask_arrayize,
-    __default_freq_info,
-    __doppler_types,
-    __image_type,
+    _c,
+    _dask_arrayize,
+    _default_freq_info,
+    _doppler_types,
+    _get_unit,
+    _image_type,
 )
 from ...._utils._casacore.tables import extract_table_attributes, open_table_ro
->>>>>>> 07527398
+from ...._utils.common import _deg_to_rad
 
 
 def _add_coord_attrs(xds: xr.Dataset, icoords: dict, diraxes: list) -> xr.Dataset:
@@ -79,72 +70,66 @@
     return xds
 
 
-<<<<<<< HEAD
 def _add_freq_attrs(xds, coord_dict):
-    freq_coord = xds['frequency']
-=======
-def __add_freq_attrs(xds, coord_dict):
     freq_coord = xds["frequency"]
->>>>>>> 07527398
     meta = {}
     for k in coord_dict:
         if k.startswith("spectral"):
             sd = coord_dict[k]
-<<<<<<< HEAD
-            conv = copy.deepcopy(sd['conversion'])
-            conv['direction']['type'] = 'sky_coord'
-            conv['direction']['frame'], conv['direction']['equinox'] = (
-                _convert_direction_system(
-                    conv['direction']['refer'], False
-                )
-            )
-            del conv['direction']['refer']
-            conv['direction']['units'] = [
-                conv['direction']['m0']['unit'], conv['direction']['m1']['unit']
+            conv = copy.deepcopy(sd["conversion"])
+            conv["direction"]["type"] = "sky_coord"
+            (
+                conv["direction"]["frame"],
+                conv["direction"]["equinox"],
+            ) = _convert_direction_system(conv["direction"]["refer"], False)
+            del conv["direction"]["refer"]
+            conv["direction"]["units"] = [
+                conv["direction"]["m0"]["unit"],
+                conv["direction"]["m1"]["unit"],
             ]
-            conv['direction']['value'] = [
-                conv['direction']['m0']['value'],
-                conv['direction']['m1']['value']
+            conv["direction"]["value"] = [
+                conv["direction"]["m0"]["value"],
+                conv["direction"]["m1"]["value"],
             ]
-            del conv['direction']['m0'], conv['direction']['m1']
-            pf = conv['position']['refer']
-            if pf == 'ITRF':
-                conv['position']['ellipsoid'] = 'GRS80'
-                del conv['position']['refer']
+            del conv["direction"]["m0"], conv["direction"]["m1"]
+            pf = conv["position"]["refer"]
+            if pf == "ITRF":
+                conv["position"]["ellipsoid"] = "GRS80"
+                del conv["position"]["refer"]
             else:
-                raise RuntimeError(
-                    f'Unhandled earth location frame {pf}'
-                )
-            conv['position']['units'] = [
-                conv['position']['m0']['unit'], conv['position']['m1']['unit'],
-                conv['position']['m2']['unit']
+                raise RuntimeError(f"Unhandled earth location frame {pf}")
+            conv["position"]["units"] = [
+                conv["position"]["m0"]["unit"],
+                conv["position"]["m1"]["unit"],
+                conv["position"]["m2"]["unit"],
             ]
-            conv['position']['value'] = [
-                conv['position']['m0']['value'], conv['position']['m1']['value'],
-                conv['position']['m2']['value']
+            conv["position"]["value"] = [
+                conv["position"]["m0"]["value"],
+                conv["position"]["m1"]["value"],
+                conv["position"]["m2"]["value"],
             ]
-            for m in ['m0', 'm1', 'm2']:
-                del conv['position'][m]
+            for m in ["m0", "m1", "m2"]:
+                del conv["position"][m]
             # epoch has missing values necessary to make a time measure
-            conv['epoch']['v'] = {
-                'units': conv['epoch']['m0']['unit'],
-                'value': conv['epoch']['m0']['value'],
-                'type': 'quantity'
+            conv["epoch"]["v"] = {
+                "units": conv["epoch"]["m0"]["unit"],
+                "value": conv["epoch"]["m0"]["value"],
+                "type": "quantity",
             }
-            del conv['epoch']['m0']
-            meta['conversion'] = conv
-            meta['native_type'] = _native_types[sd['nativeType']]
-            meta['restfreq'] = sd['restfreq']
-            meta['restfreqs'] = sd['restfreqs']
-            meta['type'] = 'frequency'
-            meta['units'] = sd['unit']
-            meta['frame'] = sd['system']
-            meta['wave_unit'] = sd['waveUnit']
-            meta['wcs'] = {}
-            meta['wcs']['crval'] = sd['wcs']['crval']
-            meta['wcs']['cdelt'] = sd['wcs']['cdelt']
+            del conv["epoch"]["m0"]
+            meta["conversion"] = conv
+            meta["native_type"] = _native_types[sd["nativeType"]]
+            meta["restfreq"] = sd["restfreq"]
+            meta["restfreqs"] = sd["restfreqs"]
+            meta["type"] = "frequency"
+            meta["units"] = sd["unit"]
+            meta["frame"] = sd["system"]
+            meta["wave_unit"] = sd["waveUnit"]
+            meta["wcs"] = {}
+            meta["wcs"]["crval"] = sd["wcs"]["crval"]
+            meta["wcs"]["cdelt"] = sd["wcs"]["cdelt"]
     if not meta:
-		# this is the default frequency information CASA creates
+        # this is the default frequency information CASA creates
         meta = _default_freq_info()
     freq_coord.attrs = meta
     # xds['frequency'] = freq_coord
@@ -152,38 +137,7 @@
 
 
 def _add_mask(
-    xds:xr.Dataset, name:str, ary:Union[np.ndarray, da.array], dimorder:list
-=======
-            meta["conversion"] = copy.deepcopy(sd["conversion"])
-            for k in ("direction", "epoch", "position"):
-                del meta["conversion"][k]["type"]
-            dir_system, equinox = __convert_direction_system(
-                meta["conversion"]["direction"]["refer"], False
-            )
-            del meta["conversion"]["direction"]["refer"]
-            meta["conversion"]["direction"]["system"] = dir_system
-            meta["conversion"]["direction"]["equinox"] = equinox
-            meta["native_type"] = __native_types[sd["nativeType"]]
-            meta["restfreq"] = sd["restfreq"]
-            meta["restfreqs"] = sd["restfreqs"]
-            meta["system"] = sd["system"]
-            meta["unit"] = sd["unit"]
-            meta["wave_unit"] = sd["waveUnit"]
-            meta["wcs"] = {}
-            meta["wcs"]["crval"] = sd["wcs"]["crval"]
-            meta["wcs"]["cdelt"] = sd["wcs"]["cdelt"]
-            break
-    if not meta:
-        # this is the default frequency information CASA creates
-        meta = __default_freq_info()
-    freq_coord.attrs = copy.deepcopy(meta)
-    xds["frequency"] = freq_coord
-    return xds
-
-
-def __add_mask(
     xds: xr.Dataset, name: str, ary: Union[np.ndarray, da.array], dimorder: list
->>>>>>> 07527398
 ) -> xr.Dataset:
     xda = xr.DataArray(ary, dims=dimorder)
     # True pixels are good in numpy masked arrays
@@ -194,120 +148,67 @@
     return xds
 
 
-<<<<<<< HEAD
 def _add_sky_or_apeture(
-    xds: xr.Dataset, ary: Union[np.ndarray, da.array],
-    dimorder:list, img_full_path: str, has_sph_dims:bool
-=======
-def __add_sky_or_apeture(
     xds: xr.Dataset,
     ary: Union[np.ndarray, da.array],
     dimorder: list,
     img_full_path: str,
     has_sph_dims: bool,
->>>>>>> 07527398
 ) -> xr.Dataset:
     xda = xr.DataArray(ary, dims=dimorder)
     casa_image = images.image(img_full_path)
     image_type = casa_image.info()["imageinfo"]["imagetype"]
     unit = casa_image.unit()
     del casa_image
-<<<<<<< HEAD
     xda.attrs[_image_type] = image_type
-    xda.attrs['unit'] = unit
-    name = 'sky' if has_sph_dims else 'apeture'
-=======
-    xda.attrs[__image_type] = image_type
     xda.attrs["unit"] = unit
     name = "sky" if has_sph_dims else "apeture"
->>>>>>> 07527398
     xda = xda.rename(name)
     xds[xda.name] = xda
     return xds
 
 
-<<<<<<< HEAD
-def _get_time_format(value:float, unit:str) -> str:
-    if value >= 40000 and value <= 100000 and unit == 'd':
-        return  'MJD'
-=======
-def __get_time_format(value: float, unit: str) -> str:
+def _get_time_format(value: float, unit: str) -> str:
     if value >= 40000 and value <= 100000 and unit == "d":
         return "MJD"
->>>>>>> 07527398
     else:
         return ""
 
 
-<<<<<<< HEAD
 def _add_time_attrs(xds: xr.Dataset, coord_dict: dict) -> xr.Dataset:
     # time_coord = xds['time']
     meta = {}
-    meta['type'] = 'time'
-    meta['scale'] = coord_dict['obsdate']['refer']
-    meta['unit'] = coord_dict['obsdate']['m0']['unit']
-    meta['format'] = _get_time_format(xds['time'][0], meta['unit'])
-    xds['time'].attrs = copy.deepcopy(meta)
+    meta["type"] = "time"
+    meta["scale"] = coord_dict["obsdate"]["refer"]
+    meta["unit"] = coord_dict["obsdate"]["m0"]["unit"]
+    meta["format"] = _get_time_format(xds["time"][0], meta["unit"])
+    xds["time"].attrs = copy.deepcopy(meta)
     # xds['time'] = time_coord
     return xds
 
 
-def _add_vel_attrs(xds:xr.Dataset, coord_dict:dict) -> xr.Dataset:
-    vel_coord = xds['velocity']
-    meta = {'unit': 'm/s'}
-=======
-def __add_time_attrs(xds: xr.Dataset, coord_dict: dict) -> xr.Dataset:
-    time_coord = xds["time"]
-    meta = {}
-    meta["time_scale"] = coord_dict["obsdate"]["refer"]
-    meta["unit"] = coord_dict["obsdate"]["m0"]["unit"]
-    meta["format"] = __get_time_format(time_coord[0], meta["unit"])
-    time_coord.attrs = copy.deepcopy(meta)
-    xds["time"] = time_coord
-    return xds
-
-
-def __add_vel_attrs(xds: xr.Dataset, coord_dict: dict) -> xr.Dataset:
+def _add_vel_attrs(xds: xr.Dataset, coord_dict: dict) -> xr.Dataset:
     vel_coord = xds["velocity"]
     meta = {"unit": "m/s"}
->>>>>>> 07527398
     for k in coord_dict:
         if k.startswith("spectral"):
             sd = coord_dict[k]
-<<<<<<< HEAD
-            meta['doppler_type'] = _doppler_types[sd['velType']]
+            meta["doppler_type"] = _doppler_types[sd["velType"]]
             break
     if not meta:
-            meta['doppler_type'] = _doppler_types[0]
-=======
-            meta["doppler_type"] = __doppler_types[sd["velType"]]
-            break
-    if not meta:
-        meta["doppler_type"] = __doppler_types[0]
->>>>>>> 07527398
+        meta["doppler_type"] = _doppler_types[0]
     vel_coord.attrs = copy.deepcopy(meta)
     xds["velocity"] = vel_coord
     return xds
 
 
-<<<<<<< HEAD
-def _casa_image_to_xds_attrs(img_full_path: str, history: bool=True) -> dict:
-=======
-def __casa_image_to_xds_attrs(img_full_path: str, history: bool = True) -> dict:
->>>>>>> 07527398
+def _casa_image_to_xds_attrs(img_full_path: str, history: bool = True) -> dict:
     """
     Get the xds level attribut/es as a python dictionary
     """
-<<<<<<< HEAD
     with _open_image_ro(img_full_path) as casa_image:
         meta_dict = casa_image.info()
-    coord_dict = copy.deepcopy(meta_dict['coordinates'])
-=======
-    casa_image = images.image(img_full_path)
-    meta_dict = casa_image.info()
-    del casa_image
     coord_dict = copy.deepcopy(meta_dict["coordinates"])
->>>>>>> 07527398
     attrs = {}
     dir_key = None
     for k in coord_dict.keys():
@@ -319,107 +220,48 @@
         coord_dir_dict = coord_dict[dir_key]
         system = "system"
         if system not in coord_dir_dict:
-<<<<<<< HEAD
-            raise RuntimeError('No direction reference frame found')
-        dir_dict = {'type': 'sky_coord'}
+            raise RuntimeError("No direction reference frame found")
+        dir_dict = {"type": "sky_coord"}
         casa_system = coord_dir_dict[system]
-        ap_system, ap_equinox = _convert_direction_system(casa_system, 'native')
-        dir_dict['frame'] = ap_system
-        dir_dict['equinox'] = ap_equinox if ap_equinox else None
-        dir_dict['reference_value'] = np.array([0.0, 0.0])
+        ap_system, ap_equinox = _convert_direction_system(casa_system, "native")
+        dir_dict["frame"] = ap_system
+        dir_dict["equinox"] = ap_equinox if ap_equinox else None
+        dir_dict["reference_value"] = np.array([0.0, 0.0])
         for i in range(2):
-            unit = u.Unit(_get_unit(coord_dir_dict['units'][i]))
-            q = coord_dir_dict['crval'][i] * unit
-            x = q.to('rad')
-            dir_dict['reference_value'][i] = x.value
-        dir_dict['units'] = ['rad', 'rad']
-        dir_dict['conversion_system'] = None
-=======
-            raise Exception("No direction reference frame found")
-        dir_dict = {}
-        casa_system = coord_dir_dict[system]
-        ap_system, ap_equinox = __convert_direction_system(casa_system, "native")
-        dir_dict[system] = ap_system
-        dir_dict["equinox"] = ap_equinox if ap_equinox else None
+            unit = u.Unit(_get_unit(coord_dir_dict["units"][i]))
+            q = coord_dir_dict["crval"][i] * unit
+            x = q.to("rad")
+            dir_dict["reference_value"][i] = x.value
+        dir_dict["units"] = ["rad", "rad"]
         dir_dict["conversion_system"] = None
->>>>>>> 07527398
 
         cs = "conversionSystem"
         if cs in coord_dir_dict and (coord_dir_dict[cs] != coord_dir_dict[system]):
-<<<<<<< HEAD
-                logging.warn(
-                    'Conversion direction frame differs from native direction '
-                    'frame in CASA image. However, ngCASA does not support conversion '
-                    'frames at this time so the ngCASA image\'s conversion frame '
-                    'will be set to the native frame'
-                )
-        dir_dict['conversion_system'] = dir_dict['frame']
-        dir_dict['conversion_equinox'] = dir_dict['equinox']
-        k = 'latpole'
-        if k in coord_dir_dict:
-            for j in (k, 'longpole'):
-                dir_dict[j] = {
-                    'value': coord_dir_dict[j]*_deg_to_rad, 'units': 'rad',
-                    'type': 'quantity'
-                }
-        for j in ('pc', 'projection_parameters', 'projection'):
-            if j in coord_dir_dict:
-                dir_dict[j] = coord_dir_dict[j]
-        attrs['direction'] = dir_dict
-    attrs['telescope'] = {}
-    telescope = attrs['telescope']
-    attrs['obsdate'] = {'type': 'time'}
-    obsdate = attrs['obsdate']
-    attrs[_pointing_center] = coord_dict['pointingcenter'].copy()
-    for k in ('observer', 'obsdate', 'telescope', 'telescopeposition'):
-        if k.startswith('telescope'):
-            if k == 'telescope':
-                telescope['name'] = coord_dict[k]
-            else:
-                telescope['position'] = coord_dict[k]
-        elif k == 'obsdate':
-            obsdate['scale'] = coord_dict[k]['refer']
-            obsdate['unit'] = coord_dict[k]['m0']['unit']
-            obsdate['value'] = coord_dict[k]['m0']['value']
-            obsdate['format'] = _get_time_format(obsdate['value'], obsdate['unit'])
-        else:
-            attrs[k] = coord_dict[k] if k in coord_dict else ''
-    imageinfo = meta_dict['imageinfo']
-    obj = 'objectname'
-    attrs[_object_name] = imageinfo[obj] if obj in imageinfo else ''
-    attrs['beam'] = _get_beam(imageinfo)
-    attrs['user'] = meta_dict['miscinfo']
-    defmask = 'Image_defaultmask'
-    with open_table_ro(img_full_path) as casa_table:
-        attrs[_active_mask] = (
-            casa_table.getkeyword(defmask)
-            if defmask in casa_table.keywordnames()
-            else None
-        )
-    attrs['description'] = None
-=======
             logging.warn(
                 "Conversion direction frame differs from native direction "
                 "frame in CASA image. However, ngCASA does not support conversion "
                 "frames at this time so the ngCASA image's conversion frame "
                 "will be set to the native frame"
             )
-        dir_dict["conversion_system"] = dir_dict[system]
+        dir_dict["conversion_system"] = dir_dict["frame"]
         dir_dict["conversion_equinox"] = dir_dict["equinox"]
         k = "latpole"
         if k in coord_dir_dict:
-            deg_to_rad = np.pi / 180
             for j in (k, "longpole"):
-                dir_dict[j] = {"value": coord_dir_dict[j] * deg_to_rad, "unit": "rad"}
+                dir_dict[j] = {
+                    "value": coord_dir_dict[j] * _deg_to_rad,
+                    "units": "rad",
+                    "type": "quantity",
+                }
         for j in ("pc", "projection_parameters", "projection"):
             if j in coord_dir_dict:
                 dir_dict[j] = coord_dir_dict[j]
         attrs["direction"] = dir_dict
     attrs["telescope"] = {}
     telescope = attrs["telescope"]
-    attrs["obsdate"] = {}
+    attrs["obsdate"] = {"type": "time"}
     obsdate = attrs["obsdate"]
-    attrs[__pointing_center] = coord_dict["pointingcenter"].copy()
+    attrs[_pointing_center] = coord_dict["pointingcenter"].copy()
     for k in ("observer", "obsdate", "telescope", "telescopeposition"):
         if k.startswith("telescope"):
             if k == "telescope":
@@ -427,27 +269,25 @@
             else:
                 telescope["position"] = coord_dict[k]
         elif k == "obsdate":
-            obsdate["time_scale"] = coord_dict[k]["refer"]
+            obsdate["scale"] = coord_dict[k]["refer"]
             obsdate["unit"] = coord_dict[k]["m0"]["unit"]
             obsdate["value"] = coord_dict[k]["m0"]["value"]
-            obsdate["format"] = __get_time_format(obsdate["value"], obsdate["unit"])
+            obsdate["format"] = _get_time_format(obsdate["value"], obsdate["unit"])
         else:
             attrs[k] = coord_dict[k] if k in coord_dict else ""
     imageinfo = meta_dict["imageinfo"]
     obj = "objectname"
-    attrs[__object_name] = imageinfo[obj] if obj in imageinfo else ""
-    attrs["beam"] = __get_beam(imageinfo)
+    attrs[_object_name] = imageinfo[obj] if obj in imageinfo else ""
+    attrs["beam"] = _get_beam(imageinfo)
     attrs["user"] = meta_dict["miscinfo"]
-    casa_table = tables.table(
-        img_full_path, readonly=True, lockoptions={"option": "usernoread"}, ack=False
-    )
     defmask = "Image_defaultmask"
-    attrs[__active_mask] = (
-        casa_table.getkeyword(defmask) if defmask in casa_table.keywordnames() else None
-    )
-    casa_table.close()
+    with open_table_ro(img_full_path) as casa_table:
+        attrs[_active_mask] = (
+            casa_table.getkeyword(defmask)
+            if defmask in casa_table.keywordnames()
+            else None
+        )
     attrs["description"] = None
->>>>>>> 07527398
     # if also loading history, put it as another xds in the attrs
     if history:
         htable = os.sep.join([img_full_path, "logtable"])
@@ -461,17 +301,12 @@
     return copy.deepcopy(attrs)
 
 
-<<<<<<< HEAD
-def _casa_image_to_xds_metadata(img_full_path:str, verbose:bool=False) -> dict:
-=======
-def __casa_image_to_xds_metadata(img_full_path: str, verbose: bool = False) -> dict:
->>>>>>> 07527398
+def _casa_image_to_xds_metadata(img_full_path: str, verbose: bool = False) -> dict:
     """
     TODO: complete documentation
     Create an xds without any pixel data from metadata from the specified CASA image
     """
     attrs = {}
-<<<<<<< HEAD
     # casa_image = images.image(img_full_path)
     with _open_image_ro(img_full_path) as casa_image:
         # shape list is the reverse of the actual image shape
@@ -479,52 +314,28 @@
         meta_dict = casa_image.info()
         csys = casa_image.coordinates()
     axis_names = _flatten_list(csys.get_axes())[::-1]
-    coord_dict = meta_dict['coordinates']
-    attrs['icoords'] = coord_dict
-=======
-    casa_image = images.image(img_full_path)
-    # shape list is the reverse of the actual image shape
-    shape = casa_image.shape()[::-1]
-    attrs["shape"] = shape
-    meta_dict = casa_image.info()
     coord_dict = meta_dict["coordinates"]
-    axis_names = __flatten_list(casa_image.coordinates().get_axes())[::-1]
     attrs["icoords"] = coord_dict
->>>>>>> 07527398
     diraxes = [
         aa.lower().replace(" ", "_")
         for cc in coord_dict.items()
         if (cc[0][:-1] in ["direction", "linear"]) and len(cc[1]["axes"]) >= 2
         for aa in cc[1]["axes"]
     ]
-<<<<<<< HEAD
-    attrs['dir_axes'] = diraxes
+    attrs["dir_axes"] = diraxes
     dimmap = _get_dimmap(coord_dict, verbose)
-    attrs['dimmap'] = dimmap
-=======
-    attrs["dir_axes"] = diraxes
-    dimmap = __get_dimmap(coord_dict, verbose)
     attrs["dimmap"] = dimmap
->>>>>>> 07527398
     sphr_dims = (
         [dimmap["l"], dimmap["m"]] if ("l" in dimmap) and ("m" in dimmap) else []
     )
     attrs["sphr_dims"] = sphr_dims
     coords = {}
-<<<<<<< HEAD
-    coords['time'] = _get_time_values(coord_dict)
-    coords['polarization'] = _get_pol_values(coord_dict)
-    coords['frequency'] = _get_freq_values(csys, shape)
-    coords['velocity'] = (
-        ['frequency'], _get_velocity_values(coord_dict, coords['frequency'])
-=======
-    coords["time"] = __get_time_values(coord_dict)
-    coords["polarization"] = __get_pol_values(coord_dict)
-    coords["frequency"] = __get_freq_values(casa_image.coordinates(), shape)
+    coords["time"] = _get_time_values(coord_dict)
+    coords["polarization"] = _get_pol_values(coord_dict)
+    coords["frequency"] = _get_freq_values(csys, shape)
     coords["velocity"] = (
         ["frequency"],
-        __get_velocity_values(coord_dict, coords["frequency"]),
->>>>>>> 07527398
+        _get_velocity_values(coord_dict, coords["frequency"]),
     )
     if len(sphr_dims) > 0:
         for k in coord_dict.keys():
@@ -534,40 +345,25 @@
         l_world, m_world = _compute_world_sph_dims(
             sphr_dims, diraxes, csys, dc, shape, dimmap
         )
-<<<<<<< HEAD
-        coords[l_world[0]] = (['l', 'm'], l_world[1])
-        coords[m_world[0]] = (['l', 'm'], m_world[1])
+        coords[l_world[0]] = (["l", "m"], l_world[1])
+        coords[m_world[0]] = (["l", "m"], m_world[1])
         # attrs['sky_ref_value'] = [l_world[1], m_world[1]]
     else:
         # Fourier image
-        coords['u'], coords['v'] = _get_uv_values(coord_dict, axis_names, shape)
-    attrs['shape'] = shape
-=======
-        coords[l_world[0]] = (["l", "m"], l_world[1])
-        coords[m_world[0]] = (["l", "m"], m_world[1])
-    else:
-        # Fourier image
-        coords["u"], coords["v"] = __get_uv_values(coord_dict, axis_names, shape)
-    del casa_image
->>>>>>> 07527398
+        coords["u"], coords["v"] = _get_uv_values(coord_dict, axis_names, shape)
+    attrs["shape"] = shape
     xds = xr.Dataset(coords=coords)
     attrs["xds"] = xds
     return attrs
 
 
-<<<<<<< HEAD
 def _compute_world_sph_dims(
-    sphr_dims:list, dir_axes:list, csys:dict,
-    dc:coordinates.directioncoordinate, shape:tuple, dimmap:dict
-=======
-def __compute_world_sph_dims(
     sphr_dims: list,
     dir_axes: list,
     csys: dict,
     dc: coordinates.directioncoordinate,
     shape: tuple,
     dimmap: dict,
->>>>>>> 07527398
 ) -> list:
     proj = dc.get_projection()
     # casacore csys getters return values in opposite order as the real axes order
@@ -592,29 +388,17 @@
         if name.startswith("dec"):
             lat_axis_name = name
             fi = 2
-<<<<<<< HEAD
-            wcs_dict['CTYPE2'] = f'DEC--{proj}'
-            wcs_dict[f'NAXIS2'] = shape[dimmap['m']]
+            wcs_dict["CTYPE2"] = f"DEC--{proj}"
+            wcs_dict[f"NAXIS2"] = shape[dimmap["m"]]
         t_unit = _get_unit(unit[dc_index][i])
         """
-=======
-            wcs_dict["CTYPE2"] = f"DEC--{proj}"
-            wcs_dict[f"NAXIS2"] = shape[dimmap["m"]]
-        t_unit = unit[dc_index][i]
->>>>>>> 07527398
         if t_unit == "'":
-            t_unit = "arcmin"
+            t_unit = 'arcmin'
         elif t_unit == '"':
-<<<<<<< HEAD
             t_unit = 'arcsec'
         """
-        wcs_dict[f'CUNIT{fi}'] = t_unit
-        wcs_dict[f'CDELT{fi}'] = inc[dc_index][i]
-=======
-            t_unit = "arcsec"
         wcs_dict[f"CUNIT{fi}"] = t_unit
         wcs_dict[f"CDELT{fi}"] = inc[dc_index][i]
->>>>>>> 07527398
         # FITS arrays are 1-based
         wcs_dict[f"CRPIX{fi}"] = ref_pix[dc_index][i] + 1
         wcs_dict[f"CRVAL{fi}"] = ref_val[dc_index][i]
@@ -622,14 +406,8 @@
     x, y = np.indices(w.pixel_shape)
     long, lat = w.pixel_to_world_values(x, y)
     # long, lat from above eqn will always be in degrees, so convert to rad
-<<<<<<< HEAD
     long *= _deg_to_rad
     lat *= _deg_to_rad
-=======
-    f = np.pi / 180
-    long *= f
-    lat *= f
->>>>>>> 07527398
     return [[long_axis_name, long], [lat_axis_name, lat]]
 
 
@@ -644,13 +422,8 @@
     return mybeam
 
 
-<<<<<<< HEAD
 def _convert_direction_system(
-    casa_system:str, which:str, verbose:bool=True
-=======
-def __convert_direction_system(
     casa_system: str, which: str, verbose: bool = True
->>>>>>> 07527398
 ) -> tuple:
     if casa_system == "J2000":
         if verbose:
@@ -694,23 +467,14 @@
     """Returns None if no beam. Multiple beams are handled elsewhere"""
     k = "restoringbeam"
     key = None
-<<<<<<< HEAD
-    if k in imageinfo and 'major' in imageinfo[k]:
+    if k in imageinfo and "major" in imageinfo[k]:
         return _convert_beam_to_rad(imageinfo[k])
     return None
 
 
-def _get_chunk_list(chunks:dict, coords:list, image_shape:Union[list, tuple]) -> tuple:
-=======
-    if k in imageinfo and "major" in imageinfo[k]:
-        return __convert_beam_to_rad(imageinfo[k])
-    return None
-
-
-def __get_chunk_list(
+def _get_chunk_list(
     chunks: dict, coords: list, image_shape: Union[list, tuple]
 ) -> tuple:
->>>>>>> 07527398
     ret_list = list(image_shape)
     axis = 0
     for c in coords:
@@ -737,11 +501,7 @@
     return tuple(ret_list)
 
 
-<<<<<<< HEAD
-def _get_dimmap(coords: list, verbose: bool=False) -> dict:
-=======
-def __get_dimmap(coords: list, verbose: bool = False) -> dict:
->>>>>>> 07527398
+def _get_dimmap(coords: list, verbose: bool = False) -> dict:
     # example of dimmap:
     # [('direction0', 0), ('direction1', 1), ('spectral0', 2), ('stokes0', 3)]
     dimmap: list[tuple] = [
@@ -794,13 +554,8 @@
     return dimmap
 
 
-<<<<<<< HEAD
-def _get_freq_values(coords: coordinates.coordinatesystem, shape:tuple) -> list:
-    idx = _get_image_axis_order(coords)[::-1].index('Frequency')
-=======
-def __get_freq_values(coords: coordinates.coordinatesystem, shape: tuple) -> list:
-    idx = __get_image_axis_order(coords)[::-1].index("Frequency")
->>>>>>> 07527398
+def _get_freq_values(coords: coordinates.coordinatesystem, shape: tuple) -> list:
+    idx = _get_image_axis_order(coords)[::-1].index("Frequency")
     if idx >= 0:
         coord_dict = coords.dict()
         for k in coord_dict:
@@ -822,15 +577,9 @@
     axis_names = coords.get_axes()[::-1]
     ncoords = len(axis_names)
     csys = coords.dict()
-<<<<<<< HEAD
-    ordered = len(_flatten_list(axis_names)) * ['']
-    for i in range(ncoords-1, -1, -1):
-        axes = csys['pixelmap' + str(i)]
-=======
-    ordered = len(__flatten_list(axis_names)) * [""]
+    ordered = len(_flatten_list(axis_names)) * [""]
     for i in range(ncoords - 1, -1, -1):
         axes = csys["pixelmap" + str(i)]
->>>>>>> 07527398
         if len(axes) == 1:
             ordered[axes[0]] = axis_names[i]
         elif len(axes) == 2:
@@ -862,11 +611,7 @@
     return ret
 
 
-<<<<<<< HEAD
-def _get_mask_names(infile:str) -> list:
-=======
-def __get_mask_names(infile: str) -> list:
->>>>>>> 07527398
+def _get_mask_names(infile: str) -> list:
     t = tables.table(infile)
     tb_tool = tables.table(
         infile, readonly=True, lockoptions={"option": "usernoread"}, ack=False
@@ -888,35 +633,21 @@
     for c in range(nchan):
         for p in range(npol):
             k = nchan * p + c
-<<<<<<< HEAD
-            b = beam['*' + str(k)]
+            b = beam["*" + str(k)]
             beam_dict = _convert_beam_to_rad(b)
-            beam_array[0][p][c][0] = beam_dict['major']['value']
-            beam_array[0][p][c][1] = beam_dict['minor']['value']
-            beam_array[0][p][c][2] = beam_dict['pa']['value']
-    return beam_array
-
-
-def _get_persistent_block(
-    infile:str, shapes:tuple, starts:tuple, dimorder:list,
-    transpose_list:list, new_axes:list
-=======
-            b = beam["*" + str(k)]
-            beam_dict = __convert_beam_to_rad(b)
             beam_array[0][p][c][0] = beam_dict["major"]["value"]
             beam_array[0][p][c][1] = beam_dict["minor"]["value"]
             beam_array[0][p][c][2] = beam_dict["pa"]["value"]
     return beam_array
 
 
-def __get_persistent_block(
+def _get_persistent_block(
     infile: str,
     shapes: tuple,
     starts: tuple,
     dimorder: list,
     transpose_list: list,
     new_axes: list,
->>>>>>> 07527398
 ) -> xr.DataArray:
     block = _read_image_chunk(infile, shapes, starts)
     block = np.expand_dims(block, new_axes)
@@ -932,13 +663,8 @@
     return ["I"]
 
 
-<<<<<<< HEAD
 def _get_starts_shapes_slices(
-    blockdes: dict, coords:coordinates.coordinatesystem, cshape:list
-=======
-def __get_starts_shapes_slices(
     blockdes: dict, coords: coordinates.coordinatesystem, cshape: list
->>>>>>> 07527398
 ) -> tuple:
     img_dim_order = _get_image_dim_order(coords)
     starts = []
@@ -965,13 +691,8 @@
     return starts, shapes, slices
 
 
-<<<<<<< HEAD
 def _get_time_values(coord_dict):
-   return [ coord_dict['obsdate']['m0']['value'] ]
-=======
-def __get_time_values(coord_dict):
     return [coord_dict["obsdate"]["m0"]["value"]]
->>>>>>> 07527398
 
 
 def _get_transpose_list(coords: coordinates.coordinatesystem) -> list:
@@ -1016,13 +737,8 @@
     return transpose_list, new_axes
 
 
-<<<<<<< HEAD
 def _get_uv_values(coord_dict, axis_names, shape):
-    for i, axis in enumerate(['UU', 'VV']):
-=======
-def __get_uv_values(coord_dict, axis_names, shape):
     for i, axis in enumerate(["UU", "VV"]):
->>>>>>> 07527398
         idx = axis_names.index(axis)
         if idx >= 0:
             for k in coord_dict:
@@ -1049,17 +765,10 @@
             restfreq = coord_dict[k]["restfreq"]
             break
     # doppler type = RADIO definition
-<<<<<<< HEAD
-    return [ ((1 - f/restfreq)*_c).value for f in freq_values ]
-
-
-def _make_coord_subset(xds:xr.Dataset, slices:dict) -> xr.Dataset:
-=======
-    return [((1 - f / restfreq) * __c).value for f in freq_values]
-
-
-def __make_coord_subset(xds: xr.Dataset, slices: dict) -> xr.Dataset:
->>>>>>> 07527398
+    return [((1 - f / restfreq) * _c).value for f in freq_values]
+
+
+def _make_coord_subset(xds: xr.Dataset, slices: dict) -> xr.Dataset:
     dim_to_coord_map = {}
     coord_to_dim_map = {}
     for c in xds.coords:
@@ -1092,13 +801,8 @@
     return xds
 
 
-<<<<<<< HEAD
 def _multibeam_array(
-    xds:xr.Dataset, img_full_path:str, as_dask_array:bool
-=======
-def __multibeam_array(
     xds: xr.Dataset, img_full_path: str, as_dask_array: bool
->>>>>>> 07527398
 ) -> Union[xr.DataArray, None]:
     """This should only be called after the xds.beam attr has been set"""
     if xds.attrs["beam"] is None:
@@ -1271,19 +975,13 @@
     return xds
 
 
-<<<<<<< HEAD
 def _read_image_array(
-    infile:str, chunks:Union[list, dict], mask:str=None, verbose:bool=False,
-    blc=None, trc=None
-=======
-def __read_image_array(
     infile: str,
     chunks: Union[list, dict],
     mask: str = None,
     verbose: bool = False,
     blc=None,
     trc=None,
->>>>>>> 07527398
 ) -> dask.array:
     """
     Read an array of image pixels into a dask array. The returned dask array
@@ -1407,13 +1105,8 @@
                         shapes = tuple(
                             [d0len, d1len, d2len, d3len, d4len][: len(cshape)]
                         )
-<<<<<<< HEAD
-                        starts = tuple([d0, d1, d2, d3, d4][:len(cshape)])
+                        starts = tuple([d0, d1, d2, d3, d4][: len(cshape)])
                         delayed_array = dask.delayed(_read_image_chunk)(
-=======
-                        starts = tuple([d0, d1, d2, d3, d4][: len(cshape)])
-                        delayed_array = dask.delayed(__read_image_chunk)(
->>>>>>> 07527398
                             img_full_path, shapes, starts
                         )
                         d4slices += [
@@ -1442,11 +1135,7 @@
     return ary.transpose(transpose_list)
 
 
-<<<<<<< HEAD
-def _read_image_chunk(infile:str, shapes:tuple, starts:tuple) -> np.ndarray:
-=======
-def __read_image_chunk(infile: str, shapes: tuple, starts: tuple) -> np.ndarray:
->>>>>>> 07527398
+def _read_image_chunk(infile: str, shapes: tuple, starts: tuple) -> np.ndarray:
     with open_table_ro(infile) as tb_tool:
         data: np.ndarray = tb_tool.getcellslice(
             tb_tool.colnames()[0],

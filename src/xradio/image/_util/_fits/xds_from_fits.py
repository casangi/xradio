import astropy as ap
from astropy import units as u
from astropy.io import fits
from astropy.time import Time
from ..common import (
    _compute_linear_world_values,
    _compute_velocity_values,
    _compute_world_sph_dims,
    _convert_beam_to_rad,
    _default_freq_info,
    _doppler_types,
    _freq_from_vel,
    _get_unit,
    _get_xds_dim_order,
    _image_type,
    _l_m_attr_notes,
)
from xradio._utils.coord_math import _deg_to_rad
from xradio._utils.dict_helpers import (
    make_frequency_reference_dict,
    make_quantity,
    make_skycoord_dict,
    make_time_measure_dict,
)
import copy
import dask
import dask.array as da
import numpy as np
import re
from typing import Union
import xarray as xr


def _fits_image_to_xds(
    img_full_path: str, chunks: dict, verbose: bool, do_sky_coords: bool
) -> dict:
    """
    TODO: complete documentation
    Create an xds without any pixel data from metadata from the specified FITS image
    """
    # memmap = True allows only part of data to be loaded into memory
    # may also need to pass mode='denywrite'
    # https://stackoverflow.com/questions/35759713/astropy-io-fits-read-row-from-large-fits-file-with-mutliple-hdus
    hdulist = fits.open(img_full_path, memmap=True)
    attrs, helpers, header = _fits_header_to_xds_attrs(hdulist)
    hdulist.close()
    # avoid keeping reference to mem-mapped fits file
    del hdulist
    xds = _create_coords(helpers, header, do_sky_coords)
    sphr_dims = helpers["sphr_dims"]
    ary = _read_image_array(img_full_path, chunks, helpers, verbose)
    dim_order = _get_xds_dim_order(sphr_dims)
    xds = _add_sky_or_aperture(xds, ary, dim_order, header, helpers, sphr_dims)
    xds.attrs = attrs
    xds = _add_coord_attrs(xds, helpers)
    if helpers["has_multibeam"]:
        xds = _do_multibeam(xds, img_full_path)
    elif "beam" in helpers and helpers["beam"] is not None:
        xds = _add_beam(xds, helpers)
    return xds


def _add_coord_attrs(xds: xr.Dataset, helpers: dict) -> xr.Dataset:
    xds = _add_time_attrs(xds, helpers)
    xds = _add_freq_attrs(xds, helpers)
    xds = _add_vel_attrs(xds, helpers)
    xds = _add_l_m_attrs(xds, helpers)
    xds = _add_lin_attrs(xds, helpers)
    return xds


def _add_time_attrs(xds: xr.Dataset, helpers: dict) -> xr.Dataset:
    time_coord = xds.coords["time"]
<<<<<<< HEAD
    meta = copy.deepcopy(helpers["obsdate"])
    del meta["value"]
    time_coord.attrs = meta
=======
    time_coord.attrs = copy.deepcopy(helpers["obsdate"]["attrs"])
>>>>>>> 8a051c80
    xds.assign_coords(time=time_coord)
    return xds


def _add_freq_attrs(xds: xr.Dataset, helpers: dict) -> xr.Dataset:
    freq_coord = xds.coords["frequency"]
    meta = {}
    if helpers["has_freq"]:
        meta["rest_frequency"] = make_quantity(helpers["restfreq"], "Hz")
        meta["rest_frequencies"] = [meta["rest_frequency"]]
        meta["type"] = "frequency"
        meta["wave_unit"] = "mm"
        freq_axis = helpers["freq_axis"]
        meta["reference_value"] = make_frequency_reference_dict(
            helpers["crval"][freq_axis], ["Hz"], helpers["specsys"]
        )
        # meta["cdelt"] = helpers["cdelt"][freq_axis]
    if not meta:
        # this is the default frequency information CASA creates
        meta = _default_freq_info()
    freq_coord.attrs = copy.deepcopy(meta)
    xds["frequency"] = freq_coord
    return xds


def _add_vel_attrs(xds: xr.Dataset, helpers: dict) -> xr.Dataset:
    vel_coord = xds.coords["velocity"]
    meta = {"units": ["m/s"]}
    if helpers["has_freq"]:
        meta["doppler_type"] = helpers.get("doppler", "RADIO")
    else:
        meta["doppler_type"] = _doppler_types[0]
    meta["type"] = "doppler"
    vel_coord.attrs = copy.deepcopy(meta)
    xds.coords["velocity"] = vel_coord
    return xds


def _add_l_m_attrs(xds: xr.Dataset, helpers: dict) -> xr.Dataset:
    attr_note = _l_m_attr_notes()
    for c in ["l", "m"]:
        if c in xds.coords:
            xds[c].attrs = {
                "note": attr_note[c],
            }
    return xds


def _add_lin_attrs(xds: xr.Dataset, helpers: dict) -> xr.Dataset:
    if not helpers["sphr_dims"]:
        for i, j in zip(helpers["dir_axes"], ("u", "v")):
            meta = {
                "units": "wavelengths",
                "crval": helpers["crval"][i],
                "cdelt": helpers["cdelt"][i],
            }
            xds.coords[j].attrs = meta
    return xds


def _is_freq_like(v: str) -> bool:
    return v.startswith("FREQ") or v == "VOPT" or v == "VRAD"


def _xds_direction_attrs_from_header(helpers: dict, header) -> dict:
    # helpers is modified in place, headers is not modified
    t_axes = helpers["t_axes"]
    p0 = header[f"CTYPE{t_axes[0]}"][-3:]
    p1 = header[f"CTYPE{t_axes[1]}"][-3:]
    if p0 != p1:
        raise RuntimeError(
            f"Projections for direction axes ({p0}, {p1}) differ, but they "
            "must be the same"
        )
    direction = {}
    direction["projection"] = p0
    helpers["projection"] = p0
    ref_sys = header["RADESYS"]
    ref_eqx = None if ref_sys.upper() == "ICRS" else header["EQUINOX"]
    if ref_sys == "FK5" and ref_eqx == 2000:
        ref_eqx = "J2000.0"
    helpers["ref_sys"] = ref_sys
    helpers["ref_eqx"] = ref_eqx
    # fits does not support conversion frames
    direction["reference"] = make_skycoord_dict(
        [0.0, 0.0], units=["rad", "rad"], frame=ref_sys
    )
    dir_axes = helpers["dir_axes"]
    ddata = []
    dunits = []
    for i in dir_axes:
        x = helpers["crval"][i] * u.Unit(_get_unit(helpers["cunit"][i]))
        x = x.to("rad")
        ddata.append(x.value)
        # direction["reference"]["value"][i] = x.value
        x = helpers["cdelt"][i] * u.Unit(_get_unit(helpers["cunit"][i]))
        dunits.append("rad")
    direction["reference"] = make_skycoord_dict(ddata, units=dunits, frame=ref_sys)
    if ref_eqx is not None:
        direction["reference"]["attrs"]["equinox"] = ref_eqx.lower()
    direction["latpole"] = make_quantity(
        header["LATPOLE"] * _deg_to_rad, "rad", dims=["l", "m"]
    )
    direction["lonpole"] = make_quantity(
        header["LONPOLE"] * _deg_to_rad, "rad", dims=["l", "m"]
    )
    pc = np.zeros([2, 2])
    for i in (0, 1):
        for j in (0, 1):
            # dir_axes are now 0-based, but fits needs 1-based
            try:
                pc[i][j] = header[f"PC{dir_axes[i]+1}_{dir_axes[j]+1}"]
            except KeyError:
                try:
                    pc[i][j] = header[f"PC0{dir_axes[i]+1}_0{dir_axes[j]+1}"]
                except KeyError:
                    raise RuntimeError(
                        f"Could not find PC{dir_axes[i]+1}_{dir_axes[j]+1} or "
                        f"PC0{dir_axes[i]+1}_0{dir_axes[j]+1} in FITS header"
                    )
    direction["pc"] = pc
    # Is there really no fits header parameter for projection_parameters?
    direction["projection_parameters"] = np.array([0.0, 0.0])
    return direction


def _fits_header_c_values_to_metadata(helpers: dict, header) -> None:
    # The helpers dict is modified in place. header is not modified
    ctypes = []
    shape = []
    crval = []
    cdelt = []
    crpix = []
    cunit = []
    for i in range(1, helpers["naxes"] + 1):
        ax_type = header[f"CTYPE{i}"]
        ctypes.append(ax_type)
        shape.append(header[f"NAXIS{i}"])
        crval.append(header[f"CRVAL{i}"])
        cdelt.append(header[f"CDELT{i}"])
        # FITS 1-based to python 0-based
        crpix.append(header[f"CRPIX{i}"] - 1)
        cunit.append(header[f"CUNIT{i}"])
    helpers["ax_type"] = ax_type
    helpers["shape"] = shape
    helpers["ctype"] = ctypes
    helpers["crval"] = crval
    helpers["cdelt"] = cdelt
    helpers["crpix"] = crpix
    helpers["cunit"] = cunit


def _get_telescope_metadata(helpers: dict, header) -> dict:
    # The helpers dict is modified in place. header is not modified
    tel = {}
    tel["name"] = header["TELESCOP"]
    if "OBSGEO-x" in header:
        x = header["OBSGEO-X"]
        y = header["OBSGEO-Y"]
        z = header["OBSGEO-Z"]
        xyz = np.array([x, y, z])
        r = np.sqrt(np.sum(xyz * xyz))
        lat = np.arcsin(z / r)
        long = np.arctan2(y, x)
        tel["location"] = {
            "attrs": {
                "coordinate_system": "geocentric",
                # I haven't seen a FITS keyword for reference frame of telescope posiiton
                "frame": "ITRF",
                "origin_object_name": "earth",
                "type": "location",
                "units": ["rad", "rad", "m"],
            },
            "data": np.array([long, lat, r]),
        }
    return tel


def _compute_pointing_center(helpers: dict, header) -> dict:
    # Neither helpers or header is modified
    t_axes = helpers["t_axes"]
    long_unit = header[f"CUNIT{t_axes[0]}"]
    lat_unit = header[f"CUNIT{t_axes[1]}"]
    unit = []
    for uu in [long_unit, lat_unit]:
        new_u = u.Unit(_get_unit(uu))
        unit.append(new_u)
    pc_long = float(header[f"CRVAL{t_axes[0]}"]) * unit[0]
    pc_lat = float(header[f"CRVAL{t_axes[1]}"]) * unit[1]
    pc_long = pc_long.to(u.rad).value
    pc_lat = pc_lat.to(u.rad).value
    return make_skycoord_dict(
        [pc_long, pc_lat], units=["rad", "rad"], frame=helpers["ref_sys"]
    )


def _user_attrs_from_header(header) -> dict:
    # header is not modified
    exclude = [
        "ALTRPIX",
        "ALTRVAL",
        "BITPIX",
        "BMAJ",
        "BMIN",
        "BPA",
        "BSCALE",
        "BTYPE",
        "BUNIT",
        "BZERO",
        "CASAMBM",
        "DATE",
        "DATE-OBS",
        "EQUINOX",
        "EXTEND",
        "HISTORY",
        "LATPOLE",
        "LONPOLE",
        "OBSERVER",
        "ORIGIN",
        "TELESCOP",
        "OBJECT",
        "RADESYS",
        "RESTFRQ",
        "SIMPLE",
        "SPECSYS",
        "TIMESYS",
        "VELREF",
    ]
    regex = r"|".join(
        [
            r"^NAXIS\d?$",
            r"^CRVAL\d$",
            r"^CRPIX\d$",
            r"^CTYPE\d$",
            r"^CDELT\d$",
            r"^CUNIT\d$",
            r"^OBSGEO-(X|Y|Z)$",
            r"^P(C|V)0?\d_0?\d",
        ]
    )
    user = {}
    for k, v in header.items():
        if not (re.search(regex, k) or k in exclude):
            user[k.lower()] = v
    return user


def _beam_attr_from_header(helpers: dict, header) -> Union[dict, str, None]:
    # The helpers dict is modified in place. header is not modified
    helpers["has_multibeam"] = False
    if "BMAJ" in header:
        # single global beam
        beam = {
            "bmaj": make_quantity(header["BMAJ"], "deg"),
            "bmin": make_quantity(header["BMIN"], "deg"),
            "pa": make_quantity(header["BPA"], "deg"),
        }
        return _convert_beam_to_rad(beam)
    elif "CASAMBM" in header and header["CASAMBM"]:
        # multi-beam
        helpers["has_multibeam"] = True
        return "mb"
    else:
        # no beam
        return None


def _create_dim_map(helpers: dict, header) -> dict:
    # The helpers dict is modified in place. header is not modified
    t_axes = np.array([0, 0])
    dim_map = {}
    helpers["has_freq"] = False
    # fits indexing starts at 1, not 0
    for i in range(1, helpers["naxes"] + 1):
        ax_type = header[f"CTYPE{i}"]
        if ax_type.startswith("RA-"):
            t_axes[0] = i
        elif ax_type.startswith("DEC-"):
            t_axes[1] = i
        elif ax_type == "STOKES":
            dim_map["polarization"] = i - 1
        elif _is_freq_like(ax_type):
            dim_map["freq"] = i - 1
            helpers["has_freq"] = True
            # helpers["native_type"] = ax_type
        else:
            raise RuntimeError(f"{ax_type} is an unsupported axis")
    helpers["t_axes"] = t_axes
    helpers["dim_map"] = dim_map
    return dim_map


def _fits_header_to_xds_attrs(hdulist: fits.hdu.hdulist.HDUList) -> tuple:
    primary = None
    beams = None
    for hdu in hdulist:
        if hdu.name == "PRIMARY":
            primary = hdu
        elif hdu.name == "BEAMS":
            beams = hdu
        else:
            raise RuntimeError(f"Unknown HDU name {hdu.name}")
    if not primary:
        raise RuntimeError(f"No PRIMARY HDU found in fits file")
    header = primary.header
    helpers = {}
    attrs = {}
    naxes = header["NAXIS"]
    helpers["naxes"] = naxes
    dim_map = _create_dim_map(helpers, header)
    _fits_header_c_values_to_metadata(helpers, header)
    if "RESTFRQ" in header:
        helpers["restfreq"] = header["RESTFRQ"]
    if "SPECSYS" in header:
        helpers["specsys"] = header["SPECSYS"]
    t_axes = helpers["t_axes"]
    if (t_axes > 0).all():
        dir_axes = t_axes[:]
        dir_axes = dir_axes - 1
        helpers["dir_axes"] = dir_axes
        dim_map["l"] = dir_axes[0]
        dim_map["m"] = dir_axes[1]
        helpers["dim_map"] = dim_map
    else:
        raise RuntimeError("Could not find both direction axes")
    if dir_axes is not None:
        attrs["direction"] = _xds_direction_attrs_from_header(helpers, header)
    # FIXME read fits data in chunks in case all data too large to hold in memory
    helpers["has_mask"] = da.any(da.isnan(primary.data)).compute()
    beam = _beam_attr_from_header(helpers, header)
    if beam != "mb":
        helpers["beam"] = beam
    if "BITPIX" in header:
        v = abs(header["BITPIX"])
        if v == 32:
            helpers["dtype"] = "float32"
        elif v == 64:
            helpers["dtype"] = "float64"
        else:
            raise RuntimeError(f'Unhandled data type {header["BITPIX"]}')
    helpers["obsdate"] = make_time_measure_dict(
        data=Time(header["DATE-OBS"], format="isot").mjd,
        units=["d"],
        scale=header["TIMESYS"],
        time_format="MJD",
    )

    # TODO complete _make_history_xds when spec has been finalized
    # attrs['history'] = _make_history_xds(header)
    return attrs, helpers, header


def _make_history_xds(header):
    # TODO complete writing history when we actually have a spec for what
    # the image history is supposed to be, since doing this now may
    # be a waste of time if the final spec turns out to be significantly
    # different from our current ad hoc history xds
    # in astropy, 3506803168 seconds corresponds to 1970-01-01T00:00:00
    history_list = list(header.get("HISTORY"))
    for i in range(len(history_list) - 1, -1, -1):
        if (i == len(history_list) - 1 and history_list[i] == "CASA END LOGTABLE") or (
            i == 0 and history_list[i] == "CASA START LOGTABLE"
        ):
            history_list.pop(i)
        elif history_list[i].startswith(">"):
            # entry continuation line
            history_list[i - 1] = history_list[i - 1] + history_list[i][1:]
            history_list.pop(i)


def _create_coords(
    helpers: dict, header: fits.header, do_sky_coords: bool
) -> xr.Dataset:
    dir_axes = helpers["dir_axes"]
    dim_map = helpers["dim_map"]
    sphr_dims = (
        [dim_map["l"], dim_map["m"]] if ("l" in dim_map) and ("m" in dim_map) else []
    )
    helpers["sphr_dims"] = sphr_dims
    coords = {}
    coords["time"] = _get_time_values(helpers)
    coords["frequency"] = _get_freq_values(helpers)
    coords["polarization"] = _get_pol_values(helpers)
    coords["velocity"] = (["frequency"], _get_velocity_values(helpers))
    if len(sphr_dims) > 0:
        for i, c in enumerate(["l", "m"]):
            idx = sphr_dims[i]
            cdelt_rad = helpers["cdelt"][idx] * u.Unit(_get_unit(helpers["cunit"][idx]))
            cdelt_rad = abs(cdelt_rad.to("rad").value)
            if c == "l":
                # l values increase to the east
                # l follows RA as far as increasing/decreasing, see AIPS Meme 27,
                # change in alpha definition three lines below Figure 2 and the first
                # of the pair of equations 10.
                cdelt_rad = -cdelt_rad
            helpers[c] = {}
            helpers[c]["cunit"] = "rad"
            helpers[c]["cdelt"] = cdelt_rad
            coords[c] = _compute_linear_world_values(
                naxis=helpers["shape"][idx],
                crpix=helpers["crpix"][idx],
                crval=0.0,
                cdelt=cdelt_rad,
            )
        if do_sky_coords:
            pick = lambda mylist: [mylist[i] for i in sphr_dims]
            my_ret = _compute_world_sph_dims(
                projection=helpers["projection"],
                shape=pick(helpers["shape"]),
                ctype=pick(helpers["ctype"]),
                crpix=pick(helpers["crpix"]),
                crval=pick(helpers["crval"]),
                cdelt=pick(helpers["cdelt"]),
                cunit=pick(helpers["cunit"]),
            )
            for j, i in enumerate(dir_axes):
                helpers["cunit"][i] = my_ret["unit"][j]
                helpers["crval"][i] = my_ret["ref_val"][j]
                helpers["cdelt"][i] = my_ret["inc"][j]
            coords[my_ret["axis_name"][0]] = (["l", "m"], my_ret["value"][0])
            coords[my_ret["axis_name"][1]] = (["l", "m"], my_ret["value"][1])
            helpers["sphr_axis_names"] = tuple(my_ret["axis_name"])
    else:
        # Fourier image
        coords["u"], coords["v"] = _get_uv_values(helpers)
    coords["beam_param"] = ["major", "minor", "pa"]
    xds = xr.Dataset(coords=coords)
    return xds


def _get_time_values(helpers):
    return [helpers["obsdate"]["data"]]


def _get_pol_values(helpers):
    # as mapped in casacore Stokes.h
    stokes_map = [
        "Undefined",
        "I",
        "Q",
        "U",
        "V",
        "RR",
        "RL",
        "LR",
        "LL",
        "XX",
        "XY",
        "YX",
        "YY",
        "RX",
        "RY",
        "LX",
        "LY",
        "XR",
        "XL",
        "YR",
        "YL",
        "PP",
        "PQ",
    ]
    idx = helpers["ctype"].index("STOKES")
    if idx >= 0:
        vals = []
        crval = int(helpers["crval"][idx])
        crpix = int(helpers["crpix"][idx])
        cdelt = int(helpers["cdelt"][idx])
        stokes_start_idx = crval - cdelt * crpix
        for i in range(helpers["shape"][idx]):
            stokes_idx = (stokes_start_idx + i) * cdelt
            vals.append(stokes_map[stokes_idx])
        return vals
    else:
        return ["I"]


def _get_freq_values(helpers: dict) -> list:
    vals = []
    ctype = helpers["ctype"]
    if "FREQ" in ctype:
        freq_idx = ctype.index("FREQ")
        helpers["freq_axis"] = freq_idx
        vals = _compute_linear_world_values(
            naxis=helpers["shape"][freq_idx],
            crval=helpers["crval"][freq_idx],
            crpix=helpers["crpix"][freq_idx],
            cdelt=helpers["cdelt"][freq_idx],
        )
        cunit = helpers["cunit"][freq_idx]
        helpers["frequency"] = vals * u.Unit(cunit)
        return vals
    elif "VOPT" in ctype:
        if "restfreq" in helpers:
            restfreq = helpers["restfreq"] * u.Hz
        else:
            raise RuntimeError(
                "Spectral axis in FITS header is velocity, but there is "
                "no rest frequency so converting to frequency is not possible"
            )
        helpers["doppler"] = "Z"
        v_idx = ctype.index("VOPT")
        helpers["freq_idx"] = v_idx
        helpers["freq_axis"] = v_idx
        crval = helpers["crval"][v_idx]
        crpix = helpers["crpix"][v_idx]
        cdelt = helpers["cdelt"][v_idx]
        cunit = helpers["cunit"][v_idx]
        freq, vel = _freq_from_vel(
            crval, cdelt, crpix, cunit, "Z", helpers["shape"][v_idx], restfreq
        )
        helpers["velocity"] = vel["value"] * u.Unit(vel["unit"])
        helpers["crval"][v_idx] = (freq["crval"] * u.Unit(freq["unit"])).to(u.Hz).value
        helpers["cdelt"][v_idx] = (freq["cdelt"] * u.Unit(freq["unit"])).to(u.Hz).value
        return list(freq["value"])
    else:
        return [1420e6]


def _get_velocity_values(helpers: dict) -> list:
    if "velocity" in helpers:
        return helpers["velocity"].to(u.m / u.s).value
    elif "frequency" in helpers:
        v = _compute_velocity_values(
            restfreq=helpers["restfreq"],
            freq_values=helpers["frequency"].to("Hz").value,
            doppler=helpers.get("doppler", "RADIO"),
        )
        helpers["velocity"] = v * (u.m / u.s)
        return v


def _do_multibeam(xds: xr.Dataset, imname: str) -> xr.Dataset:
    """Only run if we are sure there are multiple beams"""
    hdulist = fits.open(imname)
    for hdu in hdulist:
        header = hdu.header
        if "EXTNAME" in header and header["EXTNAME"] == "BEAMS":
            units = (
                u.Unit(header["TUNIT1"]),
                u.Unit(header["TUNIT2"]),
                u.Unit(header["TUNIT3"]),
            )
            nchan = header["NCHAN"]
            npol = header["NPOL"]
            beam_array = np.zeros([1, nchan, npol, 3])
            data = hdu.data
            hdulist.close()
            for t in data:
                beam_array[0, t[3], t[4]] = t[0:3]
            for i in (0, 1, 2):
                beam_array[:, :, :, i] = (
                    (beam_array[:, :, :, i] * units[i]).to("rad").value
                )
            return _create_beam_data_var(xds, beam_array)
    raise RuntimeError(
        "It looks like there should be a BEAMS table but no "
        "such table found in FITS file"
    )


def _add_beam(xds: xr.Dataset, helpers: dict) -> xr.Dataset:
    nchan = xds.sizes["frequency"]
    npol = xds.sizes["polarization"]
    beam_array = np.zeros([1, nchan, npol, 3])
    beam_array[0, :, :, 0] = helpers["beam"]["bmaj"]["data"]
    beam_array[0, :, :, 1] = helpers["beam"]["bmin"]["data"]
    beam_array[0, :, :, 2] = helpers["beam"]["pa"]["data"]
    return _create_beam_data_var(xds, beam_array)


def _create_beam_data_var(xds: xr.Dataset, beam_array: np.array) -> xr.Dataset:
    xdb = xr.DataArray(
        beam_array, dims=["time", "frequency", "polarization", "beam_param"]
    )
    xdb = xdb.rename("BEAM")
    xdb = xdb.assign_coords(beam_param=["major", "minor", "pa"])
    xdb.attrs["units"] = "rad"
    xds["BEAM"] = xdb
    return xds


def _get_uv_values(helpers: dict) -> tuple:
    shape = helpers["shape"]
    ctype = helpers["ctype"]
    unit = helpers["cunit"]
    delt = helpers["cdelt"]
    ref_pix = helpers["crpix"]
    ref_val = helpers["crval"]
    for i, axis in enumerate(["UU", "VV"]):
        idx = ctype.index(axis)
        if idx >= 0:
            z = []
            crpix = ref_pix[i]
            crval = ref_val[i]
            cdelt = delt[i]
            for i in range(shape[idx]):
                f = (i - crpix) * cdelt + crval
                z.append(f)
            if axis == "UU":
                u = z
            else:
                v = z
    return u, v


def _add_sky_or_aperture(
    xds: xr.Dataset,
    ary: Union[np.ndarray, da.array],
    dim_order: list,
    header,
    helpers: dict,
    has_sph_dims: bool,
) -> xr.Dataset:
    xda = xr.DataArray(ary, dims=dim_order)
    for h, a in zip(
        ["BUNIT", "BTYPE", "OBJECT", "OBSERVER"],
        ["units", _image_type, "object_name", "observer"],
    ):
        if h in header:
            xda.attrs[a] = header[h]
    xda.attrs["obsdate"] = helpers["obsdate"].copy()
    xda.attrs["pointing_center"] = _compute_pointing_center(helpers, header)
    xda.attrs["telescope"] = _get_telescope_metadata(helpers, header)
    xda.attrs["description"] = None
    xda.attrs["user"] = _user_attrs_from_header(header)
    name = "SKY" if has_sph_dims else "APERTURE"
    xda = xda.rename(name)
    xds[xda.name] = xda
    if helpers["has_mask"]:
        pp = da if type(xda[0].data) == dask.array.core.Array else np
        mask = pp.isnan(xda)
        mask.attrs = {}
        mask = mask.rename("MASK0")
        xds["MASK0"] = mask
        xda.attrs["active_mask"] = "MASK0"
    xda = xda.rename(name)
    xds[xda.name] = xda
    return xds


def _read_image_array(
    img_full_path: str, chunks: dict, helpers: dict, verbose: bool
) -> da.array:
    # memmap = True allows only part of data to be loaded into memory
    # may also need to pass mode='denywrite'
    # https://stackoverflow.com/questions/35759713/astropy-io-fits-read-row-from-large-fits-file-with-mutliple-hdus
    if isinstance(chunks, dict):
        mychunks = _get_chunk_list(chunks, helpers)
    else:
        raise ValueError(
            f"incorrect type {type(chunks)} for parameter chunks. Must be dict"
        )
    transpose_list, new_axes = _get_transpose_list(helpers)
    data_type = helpers["dtype"]
    rshape = helpers["shape"][::-1]
    full_chunks = mychunks + tuple([1 for rr in range(5) if rr >= len(mychunks)])
    d0slices = []
    blc = tuple(5 * [0])
    trc = tuple(rshape) + tuple([1 for rr in range(5) if rr >= len(mychunks)])
    for d0 in range(blc[0], trc[0], full_chunks[0]):
        d0len = min(full_chunks[0], trc[0] - d0)
        d1slices = []
        for d1 in range(blc[1], trc[1], full_chunks[1]):
            d1len = min(full_chunks[1], trc[1] - d1)
            d2slices = []
            for d2 in range(blc[2], trc[2], full_chunks[2]):
                d2len = min(full_chunks[2], trc[2] - d2)
                d3slices = []
                for d3 in range(blc[3], trc[3], full_chunks[3]):
                    d3len = min(full_chunks[3], trc[3] - d3)
                    d4slices = []
                    for d4 in range(blc[4], trc[4], full_chunks[4]):
                        d4len = min(full_chunks[4], trc[4] - d4)
                        shapes = tuple(
                            [d0len, d1len, d2len, d3len, d4len][: len(rshape)]
                        )
                        starts = tuple([d0, d1, d2, d3, d4][: len(rshape)])
                        delayed_array = dask.delayed(_read_image_chunk)(
                            img_full_path, shapes, starts
                        )
                        d4slices += [da.from_delayed(delayed_array, shapes, data_type)]
                    d3slices += (
                        [da.concatenate(d4slices, axis=4)]
                        if len(rshape) > 4
                        else d4slices
                    )
                d2slices += (
                    [da.concatenate(d3slices, axis=3)] if len(rshape) > 3 else d3slices
                )
            d1slices += (
                [da.concatenate(d2slices, axis=2)] if len(rshape) > 2 else d2slices
            )
        d0slices += [da.concatenate(d1slices, axis=1)] if len(rshape) > 1 else d1slices
    ary = da.concatenate(d0slices, axis=0)
    ary = da.expand_dims(ary, new_axes)
    return ary.transpose(transpose_list)


def _get_chunk_list(chunks: dict, helpers: dict) -> tuple:
    ret_list = list(helpers["shape"])[::-1]
    axis = 0
    ctype = helpers["ctype"]
    for c in ctype[::-1]:
        if c.startswith("RA"):
            if "l" in chunks:
                ret_list[axis] = chunks["l"]
        elif c.startswith("DEC"):
            if "m" in chunks:
                ret_list[axis] = chunks["m"]
        elif c.startswith("FREQ") or c.startswith("VOPT") or c.startswith("VRAD"):
            if "frequency" in chunks:
                ret_list[axis] = chunks["frequency"]
        elif c.startswith("STOKES"):
            if "polarization" in chunks:
                ret_list[axis] = chunks["polarization"]
        else:
            raise RuntimeError(f"Unhandled coordinate type {c}")
        axis += 1
    return tuple(ret_list)


def _get_transpose_list(helpers: dict) -> tuple:
    ctype = helpers["ctype"]
    transpose_list = 5 * [-1]
    # time axis
    transpose_list[0] = 4
    new_axes = [4]
    last_axis = 3
    not_covered = ["l", "m", "u", "v", "s", "f"]
    for i, c in enumerate(ctype[::-1]):
        b = c.lower()
        if b.startswith("ra") or b.startswith("uu"):
            transpose_list[3] = i
            not_covered.remove("l")
            not_covered.remove("u")
        elif b.startswith("dec") or b.startswith("vv"):
            transpose_list[4] = i
            not_covered.remove("m")
            not_covered.remove("v")
        elif (
            b.startswith("frequency")
            or b.startswith("freq")
            or b.startswith("vopt")
            or b.startswith("vrad")
        ):
            transpose_list[1] = i
            not_covered.remove("f")
        elif b.startswith("stok"):
            transpose_list[2] = i
            not_covered.remove("s")
        else:
            raise RuntimeError(f"Unhandled axis name {c}")
    h = {"l": 3, "m": 4, "u": 3, "v": 4, "f": 2, "s": 1}
    for p in not_covered:
        transpose_list[h[p]] = last_axis
        new_axes.append(last_axis)
        last_axis -= 1
    new_axes.sort()
    if transpose_list.count(-1) > 0:
        raise RuntimeError(f"Logic error: axes {axes}, transpose_list {transpose_list}")
    return transpose_list, new_axes


def _read_image_chunk(img_full_path, shapes: tuple, starts: tuple) -> np.ndarray:
    hdulist = fits.open(img_full_path, memmap=True)
    s = []
    for start, length in zip(starts, shapes):
        s.append(slice(start, start + length))
    t = tuple(s)
    z = hdulist[0].data[t]
    hdulist.close()
    # delete to avoid having a reference to a mem-mapped hdulist
    del hdulist
    return z<|MERGE_RESOLUTION|>--- conflicted
+++ resolved
@@ -71,13 +71,7 @@
 
 def _add_time_attrs(xds: xr.Dataset, helpers: dict) -> xr.Dataset:
     time_coord = xds.coords["time"]
-<<<<<<< HEAD
-    meta = copy.deepcopy(helpers["obsdate"])
-    del meta["value"]
-    time_coord.attrs = meta
-=======
     time_coord.attrs = copy.deepcopy(helpers["obsdate"]["attrs"])
->>>>>>> 8a051c80
     xds.assign_coords(time=time_coord)
     return xds
 

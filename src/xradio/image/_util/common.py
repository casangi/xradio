--- conflicted
+++ resolved
@@ -4,11 +4,8 @@
 import xarray as xr
 
 
-<<<<<<< HEAD
+__c = 2.99792458e+08 * u.m/u.s
 __image_type = 'image_type'
-=======
-__c = 2.99792458e+08 * u.m/u.s
->>>>>>> a129e1b7
 
 
 def __get_xds_dim_order(has_sph:bool) -> list:

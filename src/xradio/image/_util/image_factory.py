from astropy.wcs import WCS
import numpy as np
import xarray as xr
from typing import Union
from .common import _c
from ..._utils.common import _deg_to_rad

<<<<<<< HEAD
def _make_empty_sky_image(
    xds:xr.Dataset, phase_center:Union[list, np.ndarray],
	image_size:Union[list, np.ndarray], cell_size:Union[list, np.ndarray],
	chan_coords:Union[list, np.ndarray],
	pol_coords:Union[list, np.ndarray], time_coords:Union[list, np.ndarray],
    direction_reference:str, projection:str, spectral_reference:str
=======

def __make_empty_sky_image(
    xds: xr.Dataset,
    phase_center: Union[list, np.ndarray],
    image_size: Union[list, np.ndarray],
    cell_size: Union[list, np.ndarray],
    chan_coords: Union[list, np.ndarray],
    pol_coords: Union[list, np.ndarray],
    time_coords: Union[list, np.ndarray],
    direction_reference: str,
    projection: str,
    spectral_reference: str,
>>>>>>> 07527398
) -> xr.Dataset:
    if len(image_size) != 2:
        raise ValueError("image_size must have exactly two elements")
    if len(phase_center) != 2:
        raise ValueError("phase_center must have exactly two elements")
    if len(cell_size) != 2:
        raise ValueError("cell_size must have exactly two elements")
    wcs_dict = {}
    wcs_dict["NAXIS1"] = image_size[0]
    wcs_dict["CTYPE1"] = f"RA---{projection}"
    wcs_dict["CRVAL1"] = phase_center[0]
    wcs_dict["CRPIX1"] = image_size[0] // 2 + 1
    wcs_dict["CDELT1"] = -abs(cell_size[0])
    wcs_dict["CUNIT1"] = "rad"
    wcs_dict["NAXIS2"] = image_size[1]
    wcs_dict["CTYPE2"] = f"DEC--{projection}"
    wcs_dict["CRVAL2"] = phase_center[1]
    wcs_dict["CRPIX2"] = image_size[1] // 2 + 1
    wcs_dict["CDELT2"] = abs(cell_size[1])
    wcs_dict["CUNIT2"] = "rad"
    w = WCS(wcs_dict)
    x, y = np.indices(w.pixel_shape)
    long, lat = w.pixel_to_world_values(x, y)
    # long, lat from above eqn will always be in degrees, so convert to rad
<<<<<<< HEAD
    long *= _deg_to_rad
    lat *= _deg_to_rad
=======
    f = np.pi / 180
    long *= f
    lat *= f
>>>>>>> 07527398
    if not isinstance(chan_coords, list) and not isinstance(chan_coords, np.ndarray):
        chan_coords = [chan_coords]
    chan_coords = np.array(chan_coords, dtype=np.float64)
<<<<<<< HEAD
    restfreq = chan_coords[len(chan_coords)//2]
    vel = (1 - chan_coords/restfreq) * _c
=======
    restfreq = chan_coords[len(chan_coords) // 2]
    vel = (1 - chan_coords / restfreq) * __c
>>>>>>> 07527398
    if not isinstance(time_coords, list) and not isinstance(time_coords, np.ndarray):
        time_coords = [time_coords]
    time_coords = np.array(time_coords, dtype=np.float64)
    coords = {
        "time": time_coords,
        "polarization": pol_coords,
        "frequency": chan_coords,
        "velocity": (("frequency"), vel),
        "right_ascension": (("l", "m"), long),
        "declination": (("l", "m"), lat),
    }
    xds = xds.assign_coords(coords)
    xds.time.attrs = {"format": "MJD", "refer": "UTC", "unit": "d"}
    xds.frequency.attrs = {
        "conversion": {
            "direction": {
                "m0": {"unit": "rad", "value": 0.0},
                "m1": {"unit": "rad", "value": 1.5707963267948966},
                "refer": "FK5",
                "type": "direction",
            },
            "epoch": {
                "m0": {"unit": "d", "value": 0.0},
                "refer": "LAST",
                "type": "epoch",
            },
            "position": {
                "m0": {"unit": "rad", "value": 0.0},
                "m1": {"unit": "rad", "value": 0.0},
                "m2": {"unit": "m", "value": 0.0},
                "refer": "ITRF",
                "type": "position",
            },
            "system": spectral_reference.upper(),
        },
        "native_type": "FREQ",
        "restfreq": restfreq,
        "restfreqs": [restfreq],
        "system": spectral_reference.upper(),
        "unit": "Hz",
        "wave_unit": "mm",
        "wcs": {
            "crval": chan_coords[len(chan_coords) // 2],
            "cdelt": chan_coords[1] - chan_coords[0]
            if len(chan_coords) > 1
            else 1000.0,
            "pc": 1.0,
        },
    }
    xds.velocity.attrs = {"doppler_type": "RADIO", "unit": "m/s"}
    xds.right_ascension.attrs = {
        "unit": "rad",
        "wcs": {"crval": phase_center[0], "cdelt": -abs(cell_size[0])},
    }
    xds.declination.attrs = {
        "unit": "rad",
        "wcs": {"crval": phase_center[1], "cdelt": abs(cell_size[1])},
    }
    xds.attrs = {
        "direction": {
            "conversion_system": direction_reference,
            "conversion_equinox": "J2000",
            "long_pole": 0.0,
            "lat_pole": 0.0,
            #'pc': np.array([[1.0, 0.0], [0.0, 1.0]]),
            "pc": [[1.0, 0.0], [0.0, 1.0]],
            "projection": projection,
            #'projection_parameters': np.array([0.0, 0.0]),
            "projection_parameters": [0.0, 0.0],
            "system": direction_reference,
            "equinox": "J2000",
        },
        "active_mask": "",
        "beam": None,
        "object_name": "",
        "obsdate": {
            "refer": "UTC",
            "format": "MJD",
            "value": time_coords[0],
            "unit": "d",
        },
        "observer": "Karl Jansky",
        #'pointing_center': {
        #    'value': np.array(phase_center), 'initial': True
        # },
        "pointing_center": {"value": list(phase_center), "initial": True},
        "description": "",
        "telescope": {
            "name": "ALMA",
            "position": {
                "type": "position",
                "refer": "ITRF",
                "m2": {"value": 6379946.01326443, "unit": "m"},
                "m1": {"unit": "rad", "value": -0.3994149869262738},
                "m0": {"unit": "rad", "value": -1.1825465955049892},
            },
        },
        "history": None,
    }
    return xds<|MERGE_RESOLUTION|>--- conflicted
+++ resolved
@@ -5,16 +5,8 @@
 from .common import _c
 from ..._utils.common import _deg_to_rad
 
-<<<<<<< HEAD
+
 def _make_empty_sky_image(
-    xds:xr.Dataset, phase_center:Union[list, np.ndarray],
-	image_size:Union[list, np.ndarray], cell_size:Union[list, np.ndarray],
-	chan_coords:Union[list, np.ndarray],
-	pol_coords:Union[list, np.ndarray], time_coords:Union[list, np.ndarray],
-    direction_reference:str, projection:str, spectral_reference:str
-=======
-
-def __make_empty_sky_image(
     xds: xr.Dataset,
     phase_center: Union[list, np.ndarray],
     image_size: Union[list, np.ndarray],
@@ -25,7 +17,6 @@
     direction_reference: str,
     projection: str,
     spectral_reference: str,
->>>>>>> 07527398
 ) -> xr.Dataset:
     if len(image_size) != 2:
         raise ValueError("image_size must have exactly two elements")
@@ -50,24 +41,13 @@
     x, y = np.indices(w.pixel_shape)
     long, lat = w.pixel_to_world_values(x, y)
     # long, lat from above eqn will always be in degrees, so convert to rad
-<<<<<<< HEAD
     long *= _deg_to_rad
     lat *= _deg_to_rad
-=======
-    f = np.pi / 180
-    long *= f
-    lat *= f
->>>>>>> 07527398
     if not isinstance(chan_coords, list) and not isinstance(chan_coords, np.ndarray):
         chan_coords = [chan_coords]
     chan_coords = np.array(chan_coords, dtype=np.float64)
-<<<<<<< HEAD
-    restfreq = chan_coords[len(chan_coords)//2]
-    vel = (1 - chan_coords/restfreq) * _c
-=======
     restfreq = chan_coords[len(chan_coords) // 2]
-    vel = (1 - chan_coords / restfreq) * __c
->>>>>>> 07527398
+    vel = (1 - chan_coords / restfreq) * _c
     if not isinstance(time_coords, list) and not isinstance(time_coords, np.ndarray):
         time_coords = [time_coords]
     time_coords = np.array(time_coords, dtype=np.float64)

--- conflicted
+++ resolved
@@ -12,21 +12,24 @@
 import toolviper.utils.logger as logger
 import xarray as xr
 
-# from .._utils.zarr.common import _load_no_dask_zarr
-
-# from ._util.fits import _read_fits_image
-from ._util.image_factory import (
+from xradio.image._util.image_factory import (
     _make_empty_aperture_image,
     _make_empty_lmuv_image,
     _make_empty_sky_image,
 )
-from ._util.zarr import _load_image_from_zarr_no_dask, _xds_from_zarr, _xds_to_zarr
-from ._util._fits.xds_from_fits import _fits_image_to_xds
+from xradio.image._util.zarr import (
+    _load_image_from_zarr_no_dask,
+    _xds_from_zarr,
+    _xds_to_zarr,
+)
+from xradio.image._util._fits.xds_from_fits import _fits_image_to_xds
 
 warnings.filterwarnings("ignore", category=FutureWarning)
+
 
 def detect_image_type(store):
     import os
+
     if isinstance(store, str):
         if os.path.isfile(store):
             store_type = "fits"
@@ -41,12 +44,14 @@
             logger.error("Path does not exist.")
     else:
         store_type = "zarr"
-        
+
     if store_type == "fits" or store_type == "casa":
         if "image" in store.lower():
             image_type = "SKY"
-        if "psf" in store.lower():
-            image_type = "POINT_SPREAD_FUNCTION"   
+        elif "im" in store.lower():
+            image_type = "SKY"
+        elif "psf" in store.lower():
+            image_type = "POINT_SPREAD_FUNCTION"
         elif "model" in store.lower():
             image_type = "MODEL"
         elif "residual" in store.lower():
@@ -66,7 +71,9 @@
             logger.warning("Could not determine image type from filename.")
     elif store_type == "zarr":
         image_type = "ALL"
+
     return store_type, image_type
+
 
 def open_image(
     store: Union[str, dict],
@@ -147,85 +154,70 @@
     -------
     xarray.Dataset
     """
-    
+
     if isinstance(store, str):
-        store_list = [store] #So can iterate over it.
+        store_list = [store]  # So can iterate over it.
     else:
         store_list = store
-        
-    
-    img_xds = xr.Dataset()    
+
+    img_xds = xr.Dataset()
     generic_image_counter = 0
-    for store in store_list:        
+    for store in store_list:
         store_type, image_type = detect_image_type(store)
         if store_type == "casa":
-            xds = _load_casa_image_block(store, selection, do_sky_coords)
-            xds["type"] = image_type
+            from ._util.casacore import _open_casa_image
+
+            xds = _open_casa_image(store, chunks, verbose, do_sky_coords)
+            xds.attrs["type"] = image_type.lower()
         elif store_type == "fits":
-            xds = _fits_image_to_xds(store, chunks, verbose, do_sky_coords, compute_mask)
-            xds["type"] = image_type
+            xds = _fits_image_to_xds(
+                store, chunks, verbose, do_sky_coords, compute_mask
+            )
+            xds.attrs["type"] = image_type.lower()
         elif store_type == "zarr":
-            xds = _load_image_from_zarr_no_dask(store, selection)
-        else:
-            raise RuntimeError(f"Unrecognized image format for path {store}. Supported types are CASA, FITS, and zarr.\n")
-        
-        print(store, image_type,store_type)
-        
+            xds = _xds_from_zarr(store, {"dv": "dask", "coords": "numpy"}, selection)
+        else:
+            raise RuntimeError(
+                f"Unrecognized image format for path {store}. Supported types are CASA, FITS, and zarr.\n"
+            )
+
         if image_type == "ALL":
-            img_xds = img_xds.merge(xds, compat="override")
+            img_xds = img_xds.merge(
+                xds, compat="override", combine_attrs="no_conflicts"
+            )
         elif image_type == "IMAGE":
+            img_xds.attrs = img_xds.attrs | xds.attrs
             img_xds["IMAGE_" + str(generic_image_counter)] = xds["SKY"]
             generic_image_counter += 1
-        else:
-            xds["SKY"].attrs = xds.attrs
-            img_xds[image_type] = xds["SKY"]
-
+
+            # Need to figure out how to handle fits
+            if "BEAM_FIT_PARAMS" in xds:
+                img_xds["BEAM_FIT_PARAMS"] = xds["BEAM_FIT_PARAMS"]
+
+            if "MASK_0" in xds:
+                img_xds["MASK_0"] = xds["MASK_0"]
+
+            if "beam_param" in xds:
+                img_xds = img_xds.assign_coords(beam_param=xds["beam_param"])
+
+        else:
+            img_xds.attrs = img_xds.attrs | xds.attrs
+            if "SKY" in xds:
+                img_xds[image_type] = xds["SKY"]
+
+            if "APERTURE" in xds:
+                img_xds["APERTURE"] = xds["APERTURE"]
+
+            if "BEAM_FIT_PARAMS" in xds:
+                img_xds["BEAM_FIT_PARAMS"] = xds["BEAM_FIT_PARAMS"]
+
+            if "MASK_0" in xds:
+                img_xds["MASK_0"] = xds["MASK_0"]
+
+            if "beam_param" in xds:
+                img_xds = img_xds.assign_coords(beam_param=xds["beam_param"])
+    img_xds.attrs["type"] = "image"
     return img_xds
-        
-        
-
- 
-    
-    
-    
-    # # from ._util.casacore import _read_casa_image
-    # # return _read_casa_image(store, chunks, verbose, do_sky_coords)
-    # emsgs = []
-    # do_casa = True
-    # try:
-    #     from ._util.casacore import _read_casa_image
-    # except Exception as e:
-    #     emsgs.append(
-    #         "python-casacore could not be imported, will not try to "
-    #         f"read as casacore image: {e.args}"
-    #     )
-    #     do_casa = False
-    # if do_casa:
-    #     # next statement is short circuit for debug, comment out when not debugging
-    #     # return _read_casa_image(store, chunks, verbose, do_sky_coords)
-    #     try:
-    #         return _read_casa_image(store, chunks, verbose, do_sky_coords)
-    #     except Exception as e:
-    #         emsgs.append(f"image format appears not to be casacore: {e.args}")
-    # # next statement is for debug, comment when done debugging
-    # # return _fits_image_to_xds(store, chunks, verbose, do_sky_coords, compute_mask)
-    # try:
-    #     img_full_path = os.path.expanduser(store)
-    #     return _fits_image_to_xds(store, chunks, verbose, do_sky_coords, compute_mask)
-    # except Exception as e:
-    #     emsgs.append(f"image format appears not to be fits {e.args}")
-    # # when done debuggin comment out next line
-    # # return _xds_from_zarr(store, {"dv": "dask", "coords": "numpy"}, selection=selection)
-    # try:
-    #     return _xds_from_zarr(
-    #         store, {"dv": "dask", "coords": "numpy"}, selection=selection
-    #     )
-    # except Exception as e:
-    #     emsgs.append(f"image format appears not to be zarr {e.args}")
-    # emsgs.insert(
-    #     0, f"Unrecognized image format. Supported types are CASA, FITS, and zarr.\n"
-    # )
-    # raise RuntimeError("\n".join(emsgs))
 
 
 def load_image(store: str, block_des: dict = None, do_sky_coords=True) -> xr.Dataset:
@@ -259,8 +251,11 @@
     -------
     xarray.Dataset
     """
-    do_casa = True
-    emsgs = []
+
+    if isinstance(store, str):
+        store_list = [store]  # So can iterate over it.
+    else:
+        store_list = store
 
     if block_des is None:
         block_des = {}
@@ -270,45 +265,63 @@
         for k, v in selection.items():
             if type(v) == int:
                 selection[k] = slice(v, v + 1)
-    try:
-        from ._util.casacore import _read_casa_image
-    except Exception as e:
-        emsgs.append(
-            "python-casacore could not be imported, will not try to "
-            f"read as casacore image: {e.args}"
-        )
-        do_casa = False
-    if do_casa:
-        # comment next line when done debugging
-        # return _load_casa_image_block(store, selection, do_sky_coords)
-        try:
-<<<<<<< HEAD
-            return _load_casa_image_block(store, selection, do_sky_coords)
-=======
+
+    img_xds = xr.Dataset()
+    generic_image_counter = 0
+    for store in store_list:
+        store_type, image_type = detect_image_type(store)
+
+        if store_type == "casa":
             from ._util.casacore import _load_casa_image_block
 
-            return _load_casa_image_block(infile, selection, do_sky_coords)
->>>>>>> 9d9256cd
-        except Exception as e:
-            emsgs.append(f"image format appears not to be casacore: {e.args}")
-    """
-    try:
-        return __read_fits_image(store, chunks, masks, history, verbose)
-    except Exception as e:
-        emsgs.append(f'image format appears not to be fits {e.args}')
-    """
-    # when done debugging, comment out next line
-    # return _load_image_from_zarr_no_dask(store, block_des)
-    # return _xds_from_zarr(store, {"dv": "numpy"}, selection)
-    try:
-        return _load_image_from_zarr_no_dask(store, block_des)
-        # return _xds_from_zarr(store, {"dv": "numpy", "coords": "numpy"}, selection)
-    except Exception as e:
-        emsgs.append(f"image format appears not to be zarr {e.args}")
-    emsgs.insert(
-        0, f"Unrecognized image format. Supported formats are casacore and zarr.\n"
-    )
-    raise RuntimeError("\n".join(emsgs))
+            xds = _load_casa_image_block(store, selection, do_sky_coords)
+            xds.attrs["type"] = image_type.lower()
+        elif store_type == "zarr":
+            xds = _load_image_from_zarr_no_dask(store, block_des)
+            xds.attrs["type"] = image_type.lower()
+        else:
+            raise RuntimeError(
+                f"Unrecognized image format for path {store}. Supported types are CASA, and zarr.\n"
+            )
+
+        if image_type == "ALL":
+            img_xds = img_xds.merge(
+                xds, compat="override", combine_attrs="no_conflicts"
+            )
+        elif image_type == "IMAGE":
+            img_xds.attrs = img_xds.attrs | xds.attrs
+            img_xds["IMAGE_" + str(generic_image_counter)] = xds["SKY"]
+            generic_image_counter += 1
+
+            # Need to figure out how to handle fits
+            if "BEAM_FIT_PARAMS" in xds:
+                img_xds["BEAM_FIT_PARAMS"] = xds["BEAM_FIT_PARAMS"]
+
+            if "MASK_0" in xds:
+                img_xds["MASK_0"] = xds["MASK_0"]
+
+            if "beam_param" in xds:
+                img_xds = img_xds.assign_coords(beam_param=xds["beam_param"])
+
+        else:
+            img_xds.attrs = img_xds.attrs | xds.attrs
+            if "SKY" in xds:
+                img_xds[image_type] = xds["SKY"]
+
+            if "APERTURE" in xds:
+                img_xds["APERTURE"] = xds["APERTURE"]
+
+            if "BEAM_FIT_PARAMS" in xds:
+                img_xds["BEAM_FIT_PARAMS"] = xds["BEAM_FIT_PARAMS"]
+
+            if "MASK_0" in xds:
+                img_xds["MASK_0"] = xds["MASK_0"]
+
+            if "beam_param" in xds:
+                img_xds = img_xds.assign_coords(beam_param=xds["beam_param"])
+
+    img_xds.attrs["type"] = "image"
+    return img_xds
 
 
 def write_image(

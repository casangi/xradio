from collections import deque
import datetime
import importlib
import numcodecs
import os
import pathlib
import time
from typing import Callable, Dict, Union

import dask.array as da
import numpy as np
import xarray as xr
import traceback

import toolviper.utils.logger as logger

try:
    from casacore import tables
except ImportError:
    import xradio._utils._casacore.casacore_from_casatools as tables

from xradio.measurement_set._utils._msv2.msv4_sub_xdss import (
    create_pointing_xds,
    create_system_calibration_xds,
    create_weather_xds,
    create_phased_array_xds,
)
from .msv4_info_dicts import create_info_dicts
from xradio.measurement_set.schema import MSV4_SCHEMA_VERSION
from xradio.measurement_set._utils._msv2.create_antenna_xds import (
    create_antenna_xds,
    create_gain_curve_xds,
    create_phase_calibration_xds,
)
from xradio.measurement_set._utils._msv2.create_field_and_source_xds import (
    create_field_and_source_xds,
)
from xradio._utils.schema import column_description_casacore_to_msv4_measure
from .msv2_to_msv4_meta import (
    create_attribute_metadata,
    col_to_data_variable_names,
    col_dims,
)

from .._zarr.encoding import add_encoding
from .subtables import subt_rename_ids
from ._tables.table_query import open_table_ro, open_query, TableManager
from ._tables.read import (
    convert_casacore_time,
    extract_table_attributes,
    read_col_conversion_numpy,
    read_col_conversion_dask,
    load_generic_table,
)
from ._tables.read_main_table import get_baselines, get_baseline_indices, get_utimes_tol
from .._utils.stokes_types import stokes_types
<<<<<<< HEAD
from xradio._utils.list_and_array import check_if_consistent, unique_1d, to_list
from xradio._utils.dict_helpers import (
    make_spectral_coord_reference_dict,
    make_quantity,
    ensure_units_are_consistent,
)
=======
from xradio._utils.list_and_array import check_if_consistent, unique_1d
from xradio._utils.dict_helpers import make_spectral_coord_reference_dict, make_quantity
>>>>>>> 6de05d90


def parse_chunksize(
    chunksize: Union[Dict, float, None], xds_type: str, xds: xr.Dataset
) -> Dict[str, int]:
    """
    Parameters
    ----------
    chunksize : Union[Dict, float, None]
        Desired maximum size of the chunks, either as a dict of per-dimension sizes or as
        an amount of memory
    xds_type : str
        whether to use chunking logic for main or pointing datasets
    xds : xr.Dataset
        dataset to calculate best chunking

    Returns
    -------
    Dict[str, int]
        dictionary of chunk sizes (as dim->size)
    """
    if isinstance(chunksize, dict):
        check_chunksize(chunksize, xds_type)
    elif isinstance(chunksize, float):
        chunksize = mem_chunksize_to_dict(chunksize, xds_type, xds)
    elif chunksize is not None:
        raise ValueError(
            f"Chunk size expected as a dict or a float, got: "
            f" {chunksize} (of type {type(chunksize)}"
        )

    return chunksize


def check_chunksize(chunksize: dict, xds_type: str) -> None:
    """
    Rudimentary check of the chunksize parameters to catch obvious errors early before
    more work is done.
    """
    # perphaps start using some TypeDict or/and validator like pydantic?
    if xds_type == "main":
        allowed_dims = [
            "time",
            "baseline_id",
            "antenna_name",
            "frequency",
            "polarization",
        ]
    elif xds_type == "pointing":
        allowed_dims = ["time", "antenna"]

    msg = ""
    for dim in chunksize.keys():
        if dim not in allowed_dims:
            msg += f"dimension {dim} not allowed in {xds_type} dataset:\n"
    if msg:
        raise ValueError(f"Wrong keys found in chunksize: {msg}")


def mem_chunksize_to_dict(
    chunksize: float, xds_type: str, xds: xr.Dataset
) -> Dict[str, int]:
    """
    Given a desired 'chunksize' as amount of memory in GB, calculate best chunk sizes
    for every dimension of an xds.

    Parameters
    ----------
    chunksize : float
        Desired maximum size of the chunks
    xds_type : str
        whether to use chunking logic for main or pointing datasets
    xds : xr.Dataset
        dataset to auto-calculate chunking of its dimensions

    Returns
    -------
    Dict[str, int]
        dictionary of chunk sizes (as dim->size)
    """

    if xds_type == "pointing":
        sizes = mem_chunksize_to_dict_pointing(chunksize, xds)
    elif xds_type == "main":
        sizes = mem_chunksize_to_dict_main(chunksize, xds)
    else:
        raise RuntimeError(f"Unexpected type: {xds_type=}")

    return sizes


GiBYTES_TO_BYTES = 1024 * 1024 * 1024


def mem_chunksize_to_dict_main(chunksize: float, xds: xr.Dataset) -> Dict[str, int]:
    """
    Checks the assumption that all polarizations can be held in memory, at least for one
    data point (one time, one freq, one channel).

    It presently relies on the logic of mem_chunksize_to_dict_main_balanced() to find a
    balanced list of dimension sizes for the chunks

    Assumes these relevant dims: (time, antenna_name/baseline_id, frequency,
    polarization).
    """

    sizeof_vis = itemsize_spec(xds)
    size_all_pols = sizeof_vis * xds.sizes["polarization"]
    if size_all_pols / GiBYTES_TO_BYTES > chunksize:
        raise RuntimeError(
            "Cannot calculate chunk sizes when memory bound ({chunksize}) does not even allow all polarizations in one chunk"
        )

    baseline_or_antenna_name = find_baseline_or_antenna_var(xds)
    total_size = calc_used_gb(xds.sizes, baseline_or_antenna_name, sizeof_vis)

    ratio = chunksize / total_size
    chunked_dims = ["time", baseline_or_antenna_name, "frequency", "polarization"]
    if ratio >= 1:
        result = {dim: xds.sizes[dim] for dim in chunked_dims}
        logger.debug(
            f"{chunksize=} GiB is enough to fully hold {total_size=} GiB (for {xds.sizes=}) in memory in one chunk"
        )
    else:
        xds_dim_sizes = {k: xds.sizes[k] for k in chunked_dims}
        result = mem_chunksize_to_dict_main_balanced(
            chunksize, xds_dim_sizes, baseline_or_antenna_name, sizeof_vis
        )

    return result


def mem_chunksize_to_dict_main_balanced(
    chunksize: float,
    xds_dim_sizes: dict,
    baseline_or_antenna_name: str,
    sizeof_vis: int,
) -> Dict[str, int]:
    """
    Assumes the ratio is <1 and all pols can fit in memory (from
    mem_chunksize_to_dict_main()).

    What is kept balanced is the fraction of the total size of every dimension included in a
    chunk. For example, time: 10, baseline: 100, freq: 1000, if we can afford about 33% in
    one chunk, the chunksize will be ~ time: 3, baseline: 33, freq: 333.
    The polarization axis is excluded from the calculations.
    Because this can leave a leftover (below or above the desired chunksize limit) and
    adjustment is done to get the final memory use below but as close as possible to
    'chunksize'. This adjustment alters the balance.

    Parameters
    ----------
    chunksize : float
        Desired maximum size of the chunks
    xds_dim_sizes : dict
        Dataset dimension sizes as dim_name->size
    sizeof_vis : int
        Size in bytes of a data point (one visibility / spectrum value)

    Returns
    -------
    Dict[str, int]
        dictionary of chunk sizes (as dim->size)
    """

    dim_sizes = [size for size in xds_dim_sizes.values()]
    # Fix fourth dim (polarization) to all (not free to auto-calculate)
    free_dims_mask = np.array([True, True, True, False])

    total_size = np.prod(dim_sizes) * sizeof_vis / GiBYTES_TO_BYTES
    ratio = chunksize / total_size

    dim_chunksizes = np.array(dim_sizes, dtype="int64")
    factor = ratio ** (1 / np.sum(free_dims_mask))
    dim_chunksizes[free_dims_mask] = np.maximum(
        dim_chunksizes[free_dims_mask] * factor, 1
    )
    used = np.prod(dim_chunksizes) * sizeof_vis / GiBYTES_TO_BYTES

    logger.debug(
        f"Auto-calculating main chunk sizes. First order approximation {dim_chunksizes=}, used total: {used} GiB (with {chunksize=} GiB)"
    )

    # Iterate through the dims, starting from the dims with lower chunk size
    #  (=bigger impact of a +1)
    # Note the use of np.floor, this iteration can either increase or decrease sizes,
    #  if increasing sizes we want to keep mem use below the upper limit, floor(2.3) = +2
    #  if decreasing sizes we want to take mem use below the upper limit, floor(-2.3) = -3
    indices = np.argsort(dim_chunksizes[free_dims_mask])
    for idx in indices:
        left = chunksize - used
        other_dims_mask = np.ones(free_dims_mask.shape, dtype=bool)
        other_dims_mask[idx] = False
        delta = np.divide(
            left,
            np.prod(dim_chunksizes[other_dims_mask]) * sizeof_vis / GiBYTES_TO_BYTES,
        )
        int_delta = np.floor(delta)
        if abs(int_delta) > 0 and int_delta + dim_chunksizes[idx] > 0:
            dim_chunksizes[idx] += int_delta
        used = np.prod(dim_chunksizes) * sizeof_vis / GiBYTES_TO_BYTES

    chunked_dim_names = ["time", baseline_or_antenna_name, "frequency", "polarization"]
    dim_chunksizes_int = [int(v) for v in dim_chunksizes]
    result = dict(zip(chunked_dim_names, dim_chunksizes_int))

    logger.debug(
        f"Auto-calculated main chunk sizes with {chunksize=}, {total_size=} GiB (for {dim_sizes=}): {result=} which uses {used} GiB."
    )

    return result


def mem_chunksize_to_dict_pointing(chunksize: float, xds: xr.Dataset) -> Dict[str, int]:
    """
    Equivalent to mem_chunksize_to_dict_main adapted to pointing xdss.
    Assumes these relevant dims: (time, antenna, direction).
    """

    if not xds.sizes:
        return {}

    sizeof_pointing = itemsize_pointing_spec(xds)
    chunked_dim_names = [name for name in xds.sizes.keys()]
    dim_sizes = [size for size in xds.sizes.values()]
    total_size = np.prod(dim_sizes) * sizeof_pointing / GiBYTES_TO_BYTES

    # Fix third dim (direction) to all
    free_dims_mask = np.array([True, True, False])

    ratio = chunksize / total_size
    if ratio >= 1:
        logger.debug(
            f"Pointing chunsize: {chunksize=} GiB is enough to fully hold {total_size=} GiB (for {xds.sizes=}) in memory in one chunk"
        )
        dim_chunksizes = dim_sizes
    else:
        # balanced
        dim_chunksizes = np.array(dim_sizes, dtype="int")
        factor = ratio ** (1 / np.sum(free_dims_mask))
        dim_chunksizes[free_dims_mask] = np.maximum(
            dim_chunksizes[free_dims_mask] * factor, 1
        )
        used = np.prod(dim_chunksizes) * sizeof_pointing / GiBYTES_TO_BYTES

        logger.debug(
            f"Auto-calculating pointing chunk sizes. First order approximation: {dim_chunksizes=}, used total: {used=} GiB (with {chunksize=} GiB"
        )

        indices = np.argsort(dim_chunksizes[free_dims_mask])
        # refine dim_chunksizes
        for idx in indices:
            left = chunksize - used
            other_dims_mask = np.ones(free_dims_mask.shape, dtype=bool)
            other_dims_mask[idx] = False
            delta = np.divide(
                left,
                np.prod(dim_chunksizes[other_dims_mask])
                * sizeof_pointing
                / GiBYTES_TO_BYTES,
            )
            int_delta = np.floor(delta)
            if abs(int_delta) > 0 and int_delta + dim_chunksizes[idx] > 0:
                dim_chunksizes[idx] += int_delta

            used = np.prod(dim_chunksizes) * sizeof_pointing / GiBYTES_TO_BYTES

    dim_chunksizes_int = [int(v) for v in dim_chunksizes]
    result = dict(zip(chunked_dim_names, dim_chunksizes_int))

    if ratio < 1:
        logger.debug(
            f"Auto-calculated pointing chunk sizes with {chunksize=}, {total_size=} GiB (for {xds.sizes=}): {result=} which uses {used} GiB."
        )

    return result


def find_baseline_or_antenna_var(xds: xr.Dataset) -> str:
    if "baseline_id" in xds.coords:
        baseline_or_antenna_name = "baseline_id"
    elif "antenna_name" in xds.coords:
        baseline_or_antenna_name = "antenna_name"

    return baseline_or_antenna_name


def itemsize_spec(xds: xr.Dataset) -> int:
    """
    Size in bytes of one visibility (or spectrum) value.
    """
    names = ["SPECTRUM", "VISIBILITY"]
    itemsize = 8
    for var in names:
        if var in xds.data_vars:
            var_name = var
            itemsize = np.dtype(xds.data_vars[var_name].dtype).itemsize
            break

    return itemsize


def itemsize_pointing_spec(xds: xr.Dataset) -> int:
    """
    Size in bytes of one pointing (or spectrum) value.
    """
    pnames = ["BEAM_POINTING"]
    itemsize = 8
    for var in pnames:
        if var in xds.data_vars:
            var_name = var
            itemsize = np.dtype(xds.data_vars[var_name].dtype).itemsize
            break

    return itemsize


def calc_used_gb(
    chunksizes: dict, baseline_or_antenna_name: str, sizeof_vis: int
) -> float:
    return (
        chunksizes["time"]
        * chunksizes[baseline_or_antenna_name]
        * chunksizes["frequency"]
        * chunksizes["polarization"]
        * sizeof_vis
        / GiBYTES_TO_BYTES
    )


# TODO: if the didxs are not used in read_col_conversion, remove didxs from here (and convert_and_write_partition)
def calc_indx_for_row_split(tb_tool, taql_where):
    # Allow TableManager object to be used
    if isinstance(tb_tool, TableManager):
        tb_tool = tb_tool.get_table()

    baselines = get_baselines(tb_tool)
    col_names = tb_tool.colnames()
    cshapes = [
        np.array(tb_tool.getcell(col, 0)).shape
        for col in col_names
        if tb_tool.iscelldefined(col, 0)
    ]

    freq_cnt, pol_cnt = [(cc[0], cc[1]) for cc in cshapes if len(cc) == 2][0]
    utimes, tol = get_utimes_tol(tb_tool, taql_where)

    tidxs = np.searchsorted(utimes, tb_tool.getcol("TIME"))

    ts_ant1, ts_ant2 = (
        tb_tool.getcol("ANTENNA1"),
        tb_tool.getcol("ANTENNA2"),
    )

    ts_bases = np.column_stack((ts_ant1, ts_ant2))
    bidxs = get_baseline_indices(baselines, ts_bases)

    # some antenna 2"s will be out of bounds for this chunk, store rows that are in bounds

    didxs = np.where((bidxs >= 0) & (bidxs < len(baselines)))[0]

    baseline_ant1_id = baselines[:, 0]
    baseline_ant2_id = baselines[:, 1]

    return (
        tidxs,
        bidxs,
        didxs,
        baseline_ant1_id,
        baseline_ant2_id,
        convert_casacore_time(utimes, False),
    )


def create_coordinates(
    xds, in_file, ddi, utime, interval, baseline_ant1_id, baseline_ant2_id, scan_id
):
    coords = {
        "time": utime,
        "baseline_antenna1_id": ("baseline_id", baseline_ant1_id),
        "baseline_antenna2_id": ("baseline_id", baseline_ant2_id),
        "baseline_id": np.arange(len(baseline_ant1_id)),
        "scan_name": ("time", scan_id.astype(str)),
        "uvw_label": ["u", "v", "w"],
    }

    ddi_xds = load_generic_table(in_file, "DATA_DESCRIPTION").sel(row=ddi)
    pol_setup_id = ddi_xds.POLARIZATION_ID.values
    spectral_window_id = int(ddi_xds.SPECTRAL_WINDOW_ID.values)

    spectral_window_xds = load_generic_table(
        in_file,
        "SPECTRAL_WINDOW",
        rename_ids=subt_rename_ids["SPECTRAL_WINDOW"],
    ).sel(spectral_window_id=spectral_window_id)
    coords["frequency"] = spectral_window_xds["CHAN_FREQ"].data[
        ~(np.isnan(spectral_window_xds["CHAN_FREQ"].data))
    ]

    pol_xds = load_generic_table(
        in_file,
        "POLARIZATION",
        rename_ids=subt_rename_ids["POLARIZATION"],
    )
    num_corr = int(pol_xds["NUM_CORR"][pol_setup_id].values)
    coords["polarization"] = np.vectorize(stokes_types.get)(
        pol_xds["CORR_TYPE"][pol_setup_id, :num_corr].values
    )

    xds = xds.assign_coords(coords)

    ###### Create Frequency Coordinate ######
    freq_column_description = spectral_window_xds.attrs["other"]["msv2"]["ctds_attrs"][
        "column_descriptions"
    ]

    msv4_measure = column_description_casacore_to_msv4_measure(
        freq_column_description["CHAN_FREQ"],
        ref_code=spectral_window_xds["MEAS_FREQ_REF"].data,
    )
    xds.frequency.attrs.update(msv4_measure)

    spw_name = spectral_window_xds.NAME.values.item()
    if (spw_name is None) or (spw_name == "none") or (spw_name == ""):
        spw_name = "spw_" + str(spectral_window_id)
    else:
        # spw_name = spectral_window_xds.NAME.values.item()
        spw_name = spw_name + "_" + str(spectral_window_id)

    xds.frequency.attrs["spectral_window_name"] = spw_name
    msv4_measure = column_description_casacore_to_msv4_measure(
        freq_column_description["REF_FREQUENCY"],
        ref_code=spectral_window_xds["MEAS_FREQ_REF"].data,
    )
    xds.frequency.attrs["reference_frequency"] = make_spectral_coord_reference_dict(
        float(spectral_window_xds.REF_FREQUENCY.values),
        msv4_measure["units"],
        msv4_measure["observer"],
    )
    xds.frequency.attrs["spectral_window_id"] = spectral_window_id

    # Add if doppler table is present
    # xds.frequency.attrs["doppler_velocity"] =
    # xds.frequency.attrs["doppler_type"] =

    unique_chan_width = unique_1d(
        spectral_window_xds["CHAN_WIDTH"].data[
            np.logical_not(np.isnan(spectral_window_xds["CHAN_WIDTH"].data))
        ]
    )
    # assert len(unique_chan_width) == 1, "Channel width varies for spectral_window."
    # xds.frequency.attrs["channel_width"] = spectral_window_xds.chan_width.data[
    #    ~(np.isnan(spectral_window_xds.chan_width.data))
    # ]  # unique_chan_width[0]
    msv4_measure = column_description_casacore_to_msv4_measure(
        freq_column_description["CHAN_WIDTH"],
        ref_code=spectral_window_xds["MEAS_FREQ_REF"].data,
    )
    xds.frequency.attrs["channel_width"] = make_quantity(
        np.abs(unique_chan_width[0]), msv4_measure["units"] if msv4_measure else ["Hz"]
    )

    ###### Create Time Coordinate ######
    main_table_attrs = extract_table_attributes(in_file)
    main_column_descriptions = main_table_attrs["column_descriptions"]
    msv4_measure = column_description_casacore_to_msv4_measure(
        main_column_descriptions["TIME"]
    )
    xds.time.attrs.update(msv4_measure)

    msv4_measure = column_description_casacore_to_msv4_measure(
        main_column_descriptions["INTERVAL"]
    )
    xds.time.attrs["integration_time"] = make_quantity(
        interval, msv4_measure["units"] if msv4_measure else ["s"]
    )

    return xds


def find_min_max_times(tb_tool: tables.table, taql_where: str) -> tuple:
    """
    Find the min/max times in an MSv4, for constraining pointing.

    To avoid numerical comparison issues (leaving out some times at the edges),
    it substracts/adds a tolerance from/to the min and max values. The tolerance
    is a fraction of the difference between times / interval of the MS (see
    get_utimes_tol()).

    Parameters
    ----------
    tb_tool : tables.table
        table (query) opened with an MSv4 query

    taql_where : str
        TaQL where that defines the partition of this MSv4

    Returns
    -------
    tuple
        min/max times (raw time values from the Msv2 table)
    """
    utimes, tol = get_utimes_tol(tb_tool, taql_where)
    time_min = utimes.min() - tol
    time_max = utimes.max() + tol
    return (time_min, time_max)


def create_data_variables(
    in_file,
    xds,
    table_manager,
    time_baseline_shape,
    tidxs,
    bidxs,
    didxs,
    use_table_iter,
    parallel_mode,
    main_chunksize,
):
    time_chunksize = main_chunksize.get("time", None) if main_chunksize else None
    if parallel_mode == "time" and time_chunksize is None:
        logger.warning(
            "'time' isn't specified in `main_chunksize`. Defaulting to `parallel_mode = 'none'`."
        )
        parallel_mode = "none"

    # Create Data Variables
    with table_manager.get_table() as tb_tool:
        col_names = tb_tool.colnames()

    target_cols = set(col_names) & set(col_to_data_variable_names.keys())
    if target_cols.issuperset({"WEIGHT", "WEIGHT_SPECTRUM"}):
        target_cols.remove("WEIGHT")

    main_table_attrs = extract_table_attributes(in_file)
    main_column_descriptions = main_table_attrs["column_descriptions"]

    # Use a double-ended queue in case WEIGHT_SPECTRUM conversion fails, and
    # we need to add WEIGHT to list of columns to convert during iteration
    target_cols = deque(target_cols)

    while target_cols:
        col = target_cols.popleft()
        datavar_name = col_to_data_variable_names[col]
        read_col_conversion = get_read_col_conversion_function(col, parallel_mode)

        try:
            start = time.time()
            col_data = read_col_conversion(
                table_manager,
                col,
                time_baseline_shape,
                tidxs,
                bidxs,
                use_table_iter,
                time_chunksize,
            )

            if col == "TIME_CENTROID":
                col_data = convert_casacore_time(col_data, False)

            elif col == "WEIGHT":
                col_data = repeat_weight_array(
                    col_data, parallel_mode, xds.sizes, main_chunksize
                )

            xds[datavar_name] = xr.DataArray(
                col_data,
                dims=col_dims[col],
                attrs=create_attribute_metadata(col, main_column_descriptions),
            )
            logger.debug(f"Time to read column {col} : {time.time() - start}")

        except Exception as exc:
            logger.debug(f"Could not load column {col}, exception: {exc}")
            logger.debug(traceback.format_exc())

            if col == "WEIGHT_SPECTRUM" and "WEIGHT" in col_names:
                logger.debug(
                    "Failed to convert WEIGHT_SPECTRUM column: "
                    "will attempt to use WEIGHT instead"
                )
                target_cols.append("WEIGHT")


def get_read_col_conversion_function(col_name: str, parallel_mode: str) -> Callable:
    """
    Returns the appropriate read_col_conversion function: use the dask version
    for large columns and parallel_mode="time", or the numpy version otherwise.
    """
    large_columns = {
        "DATA",
        "CORRECTED_DATA",
        "MODEL_DATA",
        "WEIGHT_SPECTRUM",
        "WEIGHT",
        "FLAG",
    }
    return (
        read_col_conversion_dask
        if parallel_mode == "time" and col_name in large_columns
        else read_col_conversion_numpy
    )


def repeat_weight_array(
    weight_arr,
    parallel_mode: str,
    main_sizes: dict[str, int],
    main_chunksize: dict[str, int],
):
    """
    Repeat the weights read from the WEIGHT column along the frequency dimension.
    Returns a dask array if parallel_mode="time", or a numpy array otherwise.
    """
    reshaped_arr = weight_arr[:, :, None, :]
    repeats = (1, 1, main_sizes["frequency"], 1)

    if parallel_mode == "time":
        result = da.tile(reshaped_arr, repeats)
        # da.tile() adds each repeat as a separate chunk, so rechunking is necessary
        chunksizes = tuple(
            main_chunksize.get(dim, main_sizes[dim])
            for dim in ("time", "baseline_id", "frequency", "polarization")
        )
        return result.rechunk(chunksizes)

    return np.tile(reshaped_arr, repeats)


def add_missing_data_var_attrs(xds):
    """
    Adds in the xds attributes expected metadata that cannot be found in the input MSv2.
    For now:
    - missing single-dish/SPECTRUM metadata
    - missing interferometry/VISIBILITY_MODEL metadata
    """
    data_var_names = ["SPECTRUM", "SPECTRUM_CORRECTED"]
    for var_name in data_var_names:
        if var_name in xds.data_vars:
            xds.data_vars[var_name].attrs["units"] = [""]

    vis_var_names = ["VISIBILITY_MODEL"]
    for var_name in vis_var_names:
        if var_name in xds.data_vars and "units" not in xds.data_vars[var_name].attrs:
            # Assume MODEL uses the same units
            if "VISIBILITY" in xds.data_vars:
                xds.data_vars[var_name].attrs["units"] = xds.data_vars[
                    "VISIBILITY"
                ].attrs["units"]
            else:
                xds.data_vars[var_name].attrs["units"] = [""]

    return xds


def create_taql_query_where(partition_info: dict):
    main_par_table_cols = [
        "DATA_DESC_ID",
        "OBSERVATION_ID",
        "STATE_ID",
        "FIELD_ID",
        "SCAN_NUMBER",
        "STATE_ID",
        "ANTENNA1",
    ]

    taql_where = "WHERE "
    for col_name in main_par_table_cols:
        if col_name in partition_info:
            taql_where = (
                taql_where
                + f"({col_name} IN [{','.join(map(str, partition_info[col_name]))}]) AND"
            )
            if col_name == "ANTENNA1":
                taql_where = (
                    taql_where
                    + f"(ANTENNA2 IN [{','.join(map(str, partition_info[col_name]))}]) AND"
                )
    taql_where = taql_where[:-3]

    return taql_where


def fix_uvw_frame(
    xds: xr.Dataset, field_and_source_xds: xr.Dataset, is_single_dish: bool
) -> xr.Dataset:
    """
    Fix UVW frame

    From CASA fixvis docs: clean and the im tool ignore the reference frame claimed by the UVW column (it is often
    mislabelled as ITRF when it is really FK5 (J2000)) and instead assume the (u, v, w)s are in the same frame as the phase
    tracking center. calcuvw does not yet force the UVW column and field centers to use the same reference frame!
    Blank = use the phase tracking frame of vis.
    """
    if xds.UVW.attrs["frame"] == "ITRF":
        if is_single_dish:
            center_var = "FIELD_REFERENCE_CENTER_DIRECTION"
        else:
            center_var = "FIELD_PHASE_CENTER_DIRECTION"

        xds.UVW.attrs["frame"] = field_and_source_xds[center_var].attrs["frame"]

    return xds


def estimate_memory_for_partition(in_file: str, partition: dict) -> float:
    """
    Aim: given a partition description, estimates a safe maximum memory value, but avoiding overestimation
    (at least not adding not well understood factors).
    """

    def calculate_term_all_data(
        tb_tool: tables.table, ntimes: float, nbaselines: float
    ) -> tuple[list[float], bool]:
        """
        Size that DATA vars from MS will have in the MSv4, whether this MS has FLOAT_DATA
        """
        sizes_all_data_vars = []
        col_names = tb_tool.colnames()
        for data_col in ["DATA", "CORRECTED_DATA", "MODEL_DATA", "FLOAT_DATA"]:
            if data_col in col_names:
                col_descr = tb_tool.getcoldesc(data_col)
                if "shape" in col_descr and isinstance(col_descr["shape"], np.ndarray):
                    # example: "shape": array([15,  4]) => gives pols x channels
                    cells_in_row = col_descr["shape"].prod()
                else:
                    first_row = np.array(tb_tool.col(data_col)[0])
                    cells_in_row = np.prod(first_row.shape)

                if col_descr["valueType"] == "complex":
                    # Assume. Otherwise, read first column and get the itemsize:
                    # col_dtype = np.array(mtable.col(data_col)[0]).dtype
                    # cell_size = col_dtype.itemsize
                    cell_size = 4
                    if data_col != "FLOAT_DATA":
                        cell_size *= 2
                elif col_descr["valueType"] == "float":
                    cell_size = 4

                # cells_in_row should account for the polarization and frequency dims
                size_data_var = ntimes * nbaselines * cells_in_row * cell_size

                sizes_all_data_vars.append(size_data_var)

        is_float_data = "FLOAT_DATA" in col_names

        return sizes_all_data_vars, is_float_data

    def calculate_term_weight_flag(size_largest_data, is_float_data) -> float:
        """
        Size that WEIGHT and FLAG will have in the MSv4, derived from the size of the
        MSv2 DATA col=> MSv4 VIS/SPECTRUM data var.
        """
        # Factors of the relative "cell_size" wrt the DATA var
        # WEIGHT_SPECTRUM size: DATA (IF), DATA/2 (SD)
        factor_weight = 1.0 if is_float_data else 0.5
        factor_flag = 1.0 / 4.0 if is_float_data else 1.0 / 8.0

        return size_largest_data * (factor_weight + factor_flag)

    def calculate_term_other_data_vars(
        ntimes: int, nbaselines: int, is_float_data: bool
    ) -> float:
        """
        Size all data vars other than the DATA (visibility/spectrum) vars will have in the MSv4

        For the rest of columns, including indices/iteration columns and other
        scalar columns could say approx ->5% of the (large) data cols

        """
        # Small ones, but as they are loaded into data arrays, why not including,
        # For example: UVW (3xscalar), EXPOSURE, TIME_CENTROID
        # assuming float64 in output MSv4
        item_size = 8
        return ntimes * nbaselines * (3 + 1 + 1) * item_size

    def calculate_term_calc_indx_for_row_split(msv2_nrows: int) -> float:
        """
        Account for the indices produced in calc_indx_for_row_split():
        the dominating ones are: tidxs, bidxs, didxs.

        In terms of amount of memory represented by this term relative to the
        total, it becomes relevant proportionally to the ratio between
           nrows / (chans x pols)
        - for example LOFAR long scans/partitions with few channels,
        but its value is independent from # chans, pols.
        """
        item_size = 8
        # 3 are: tidxs, bidxs, didxs
        return msv2_nrows * 3 * item_size

    def calculate_term_other_msv2_indices(msv2_nrows: int) -> float:
        """
        Account for the allocations to load ID, etc. columns from input MSv2.
        The converter needs to load: OBSERVATION_ID, INTERVAL, SCAN_NUMBER.
        These are loaded one after another (allocations do not stack up).
        Also, in most memory profiles these allocations are released once we
        get to create_data_variables(). As such, adding this term will most
        likely lead to overestimation (but adding it for safety).

        Simlarly as with calculate_term_calc_indx_for_row_split() this term
        becomes relevant when the ratio 'nrows / (chans x pols)' is high.
        """
        # assuming float64/int64 in input MSv2, which seems to be the case,
        # except for OBSERVATION_ID (int32)
        item_size = 8
        return msv2_nrows * item_size

    def calculate_term_attrs(size_estimate_main_xds: float) -> float:
        """Rough guess which seems to be more than enough"""
        # could also account for info_dicts (which seem to require typically ~1 MB)
        return 10 * 1024 * 1024

    def calculate_term_sub_xds(size_estimate_main_xds: float) -> float:
        """
        This is still very rough. Just seemingly working for now. Not taking into account the dims
        of the sub-xdss, interpolation options used, etc.
        """
        # Most cases so far 1% seems enough
        return 0.015 * size_estimate_main_xds

    def calculate_term_to_zarr(size_estimate_main_xds: float) -> float:
        """
        The to_zarr call on the main_xds seems to allocate 10s or 100s of MBs, presumably for buffers.
        That adds on top of the expected main_xds size.
        This is currently a very rough extrapolation and is being (mis)used to give a safe up to 5-6%
        overestimation. Perhaps we should drop this term once other sub-xdss are accounted for (and
        this term could be replaced by a similar, smaller but still safe over-estimation percentage).
        """
        return 0.05 * size_estimate_main_xds

    taql_partition = create_taql_query_where(partition)
    taql_main = f"select * from $mtable {taql_partition}"
    with open_table_ro(in_file) as mtable:
        with open_query(mtable, taql_main) as tb_tool:
            # Do not feel tempted to rely on nrows. nrows tends to underestimate memory when baselines are missing.
            # For some EVN datasets that can easily underestimate by a 50%
            utimes, _tol = get_utimes_tol(mtable, taql_partition)
            ntimes = len(utimes)
            nbaselines = len(get_baselines(tb_tool))

            # Still, use nrwos for estimations related to sizes of input (MSv2)
            # columns, not sizes of output (MSv4) data vars
            msv2_nrows = tb_tool.nrows()

            sizes_all_data, is_float_data = calculate_term_all_data(
                tb_tool, ntimes, nbaselines
            )

    size_largest_data = np.max(sizes_all_data)
    sum_sizes_data = np.sum(sizes_all_data)
    estimate_main_xds = (
        sum_sizes_data
        + calculate_term_weight_flag(size_largest_data, is_float_data)
        + calculate_term_other_data_vars(ntimes, nbaselines, is_float_data)
    )
    estimate = (
        estimate_main_xds
        + calculate_term_calc_indx_for_row_split(msv2_nrows)
        + calculate_term_other_msv2_indices(msv2_nrows)
        + calculate_term_sub_xds(estimate_main_xds)
        + calculate_term_to_zarr(estimate_main_xds)
        + calculate_term_attrs(estimate_main_xds)
    )
    estimate /= GiBYTES_TO_BYTES

    return estimate


def estimate_memory_and_cores_for_partitions(
    in_file: str, partitions: list
) -> tuple[float, int, int]:
    """
    Estimates approximate memory required to convert an MSv2 to MSv4, given
    a predefined set of partitions.
    """
    max_cores = len(partitions)

    size_estimates = [
        estimate_memory_for_partition(in_file, part_description)
        for part_description in partitions
    ]
    max_estimate = np.max(size_estimates) if size_estimates else 0.0

    recommended_cores = np.ceil(max_cores / 4).astype("int")

    return float(max_estimate), int(max_cores), int(recommended_cores)


def convert_and_write_partition(
    in_file: str,
    out_file: str,
    ms_v4_id: Union[int, str],
    partition_info: Dict,
    use_table_iter: bool,
    partition_scheme: str = "ddi_intent_field",
    main_chunksize: Union[Dict, float, None] = None,
    with_pointing: bool = True,
    pointing_chunksize: Union[Dict, float, None] = None,
    pointing_interpolate: bool = False,
    ephemeris_interpolate: bool = False,
    phase_cal_interpolate: bool = False,
    sys_cal_interpolate: bool = False,
    compressor: numcodecs.abc.Codec = numcodecs.Zstd(level=2),
    storage_backend="zarr",
    parallel_mode: str = "none",
    overwrite: bool = False,
):
    """_summary_

    Parameters
    ----------
    in_file : str
        _description_
    out_file : str
        _description_
    intents : str
        _description_
    ddi : int, optional
        _description_, by default 0
    state_ids : _type_, optional
        _description_, by default None
    field_id : int, optional
        _description_, by default None
    main_chunksize : Union[Dict, float, None], optional
        _description_, by default None
    with_pointing: bool, optional
        _description_, by default True
    pointing_chunksize : Union[Dict, float, None], optional
        _description_, by default None
    pointing_interpolate : bool, optional
        _description_, by default None
    ephemeris_interpolate : bool, optional
        _description_, by default None
    phase_cal_interpolate : bool, optional
        _description_, by default None
    sys_cal_interpolate : bool, optional
        _description_, by default None
    compressor : numcodecs.abc.Codec, optional
        _description_, by default numcodecs.Zstd(level=2)
    storage_backend : str, optional
        _description_, by default "zarr"
    parallel_mode : _type_, optional
        _description_
    overwrite : bool, optional
        _description_, by default False

    Returns
    -------
    _type_
        _description_
    """

    ms_xdt = xr.DataTree()  # MSv4 as a Data Tree

    taql_where = create_taql_query_where(partition_info)
    table_manager = TableManager(in_file, taql_where)
    ddi = partition_info["DATA_DESC_ID"][0]
    intents = str(partition_info["OBS_MODE"][0])

    start = time.time()
    with table_manager.get_table() as tb_tool:
        if tb_tool.nrows() == 0:
            tb_tool.close()
            return xr.Dataset(), {}, {}

        logger.debug("Starting a real convert_and_write_partition")
        (
            tidxs,
            bidxs,
            didxs,
            baseline_ant1_id,
            baseline_ant2_id,
            utime,
        ) = calc_indx_for_row_split(tb_tool, taql_where)
        time_baseline_shape = (len(utime), len(baseline_ant1_id))
        logger.debug("Calc indx for row split " + str(time.time() - start))

        observation_id = check_if_consistent(
            tb_tool.getcol("OBSERVATION_ID"), "OBSERVATION_ID"
        )

        def get_observation_info(in_file, observation_id, intents):
            generic_observation_xds = load_generic_table(
                in_file,
                "OBSERVATION",
                taql_where=f" where (ROWID() IN [{str(observation_id)}])",
            )

            if intents == "None":
                intents = "obs_" + str(observation_id)

            return generic_observation_xds["TELESCOPE_NAME"].values[0], intents

        telescope_name, intents = get_observation_info(in_file, observation_id, intents)

        start = time.time()
        xds = xr.Dataset(
            attrs={
                "schema_version": MSV4_SCHEMA_VERSION,
                "creator": {
                    "software_name": "xradio",
                    "version": importlib.metadata.version("xradio"),
                },
                "creation_date": datetime.datetime.now(
                    datetime.timezone.utc
                ).isoformat(),
                "type": "visibility",
            }
        )

        # interval = check_if_consistent(tb_tool.getcol("INTERVAL"), "INTERVAL")
        interval = tb_tool.getcol("INTERVAL")

        interval_unique = unique_1d(interval)
        if len(interval_unique) > 1:
            logger.debug(
                "Integration time (interval) not consitent in partition, using median."
            )
            interval = np.median(interval)
        else:
            interval = interval_unique[0]

        scan_id = np.full(time_baseline_shape, -42, dtype=int)
        scan_id[tidxs, bidxs] = tb_tool.getcol("SCAN_NUMBER")
        scan_id = np.max(scan_id, axis=1)

        xds = create_coordinates(
            xds,
            in_file,
            ddi,
            utime,
            interval,
            baseline_ant1_id,
            baseline_ant2_id,
            scan_id,
        )
        logger.debug("Time create coordinates " + str(time.time() - start))

        start = time.time()
        main_chunksize = parse_chunksize(main_chunksize, "main", xds)
        create_data_variables(
            in_file,
            xds,
            table_manager,
            time_baseline_shape,
            tidxs,
            bidxs,
            didxs,
            use_table_iter,
            parallel_mode,
            main_chunksize,
        )

        # Add data_groups
        xds, is_single_dish = add_data_groups(xds)
        xds = add_missing_data_var_attrs(xds)

        if (
            "WEIGHT" not in xds.data_vars
        ):  # Some single dish datasets don't have WEIGHT.
            if is_single_dish:
                xds["WEIGHT"] = xr.DataArray(
                    np.ones(xds.SPECTRUM.shape, dtype=np.float64),
                    dims=xds.SPECTRUM.dims,
                )
            else:
                xds["WEIGHT"] = xr.DataArray(
                    np.ones(xds.VISIBILITY.shape, dtype=np.float64),
                    dims=xds.VISIBILITY.dims,
                )

        logger.debug("Time create data variables " + str(time.time() - start))

        # To constrain the time range to load (in pointing, ephemerides, phase_cal data_vars)
        time_min_max = find_min_max_times(tb_tool, taql_where)

        # Create ant_xds
        start = time.time()
        feed_id = unique_1d(
            np.concatenate(
                [
                    unique_1d(tb_tool.getcol("FEED1")),
                    unique_1d(tb_tool.getcol("FEED2")),
                ]
            )
        )
        antenna_id = unique_1d(
            np.concatenate(
                [xds["baseline_antenna1_id"].data, xds["baseline_antenna2_id"].data]
            )
        )

        ant_xds = create_antenna_xds(
            in_file,
            xds.frequency.attrs["spectral_window_id"],
            antenna_id,
            feed_id,
            telescope_name,
            xds.polarization,
        )
        logger.debug("Time antenna xds  " + str(time.time() - start))

        start = time.time()
        gain_curve_xds = create_gain_curve_xds(
            in_file, xds.frequency.attrs["spectral_window_id"], ant_xds
        )
        logger.debug("Time gain_curve xds  " + str(time.time() - start))

        start = time.time()
        if phase_cal_interpolate:
            phase_cal_interp_time = xds.time.values
        else:
            phase_cal_interp_time = None
        phase_calibration_xds = create_phase_calibration_xds(
            in_file,
            xds.frequency.attrs["spectral_window_id"],
            ant_xds,
            time_min_max,
            phase_cal_interp_time,
        )
        logger.debug("Time phase_calibration xds  " + str(time.time() - start))

        # Create system_calibration_xds
        start = time.time()
        if sys_cal_interpolate:
            sys_cal_interp_time = xds.time.values
        else:
            sys_cal_interp_time = None
        system_calibration_xds = create_system_calibration_xds(
            in_file,
            xds.frequency,
            ant_xds,
            sys_cal_interp_time,
        )
        logger.debug("Time system_calibation " + str(time.time() - start))

        # Change antenna_ids to antenna_names
        with_antenna_partitioning = "ANTENNA1" in partition_info
        xds = antenna_ids_to_names(
            xds, ant_xds, is_single_dish, with_antenna_partitioning
        )
        # but before, keep the name-id arrays, we need them for the pointing and weather xds
        ant_xds_name_ids = ant_xds["antenna_name"].set_xindex("antenna_id")
        ant_position_xds_with_ids = ant_xds["ANTENNA_POSITION"].set_xindex("antenna_id")
        # No longer needed after converting to name.
        ant_xds = ant_xds.drop_vars("antenna_id")

        # Create weather_xds
        start = time.time()
        weather_xds = create_weather_xds(in_file, ant_position_xds_with_ids)
        logger.debug("Time weather " + str(time.time() - start))

        # Create pointing_xds
        pointing_xds = xr.Dataset()
        if with_pointing:
            start = time.time()
            if pointing_interpolate:
                pointing_interp_time = xds.time
            else:
                pointing_interp_time = None
            pointing_xds = create_pointing_xds(
                in_file, ant_xds_name_ids, time_min_max, pointing_interp_time
            )
            pointing_chunksize = parse_chunksize(
                pointing_chunksize, "pointing", pointing_xds
            )
            add_encoding(pointing_xds, compressor=compressor, chunks=pointing_chunksize)
            logger.debug(
                "Time pointing (with add compressor and chunking) "
                + str(time.time() - start)
            )

        # Create phased array xds
        phased_array_xds = create_phased_array_xds(
            in_file,
            ant_xds.antenna_name,
            ant_xds.receptor_label,
            ant_xds.polarization_type,
        )

        start = time.time()

        # Time and frequency should always be increasing
        if len(xds.frequency) > 1 and xds.frequency[1] - xds.frequency[0] < 0:
            xds = xds.sel(frequency=slice(None, None, -1))

        if len(xds.time) > 1 and xds.time[1] - xds.time[0] < 0:
            xds = xds.sel(time=slice(None, None, -1))

        # Create field_and_source_xds (combines field, source and ephemeris data into one super dataset)
        start = time.time()

        # if "FIELD_ID" not in partition_scheme:
        #     field_id = np.full(time_baseline_shape, -42, dtype=int)
        #     field_id[tidxs, bidxs] = tb_tool.getcol("FIELD_ID")
        #     field_id = np.max(field_id, axis=1)
        #     field_times = utime
        # else:
        #     field_id = check_if_consistent(tb_tool.getcol("FIELD_ID"), "FIELD_ID")
        #     field_times = None

        field_id = np.full(
            time_baseline_shape, -42, dtype=int
        )  # -42 used for missing baselines
        field_id[tidxs, bidxs] = tb_tool.getcol("FIELD_ID")
        field_id = np.max(field_id, axis=1)
        field_times = xds.time.values

        # col_unique = unique_1d(col)
        # assert len(col_unique) == 1, col_name + " is not consistent."
        # return col_unique[0]

        field_and_source_xds, source_id, _num_lines, field_names = (
            create_field_and_source_xds(
                in_file,
                field_id,
                xds.frequency.attrs["spectral_window_id"],
                field_times,
                is_single_dish,
                time_min_max,
                ephemeris_interpolate,
            )
        )

        logger.debug("Time field_and_source_xds " + str(time.time() - start))

        xds = fix_uvw_frame(xds, field_and_source_xds, is_single_dish)
        xds = xds.assign_coords({"field_name": ("time", field_names)})

        partition_info_misc_fields = {
            "scan_name": xds.coords["scan_name"].data,
            "intents": intents,
            "taql_where": taql_where,
        }
        if with_antenna_partitioning:
            partition_info_misc_fields["antenna_name"] = xds.coords[
                "antenna_name"
            ].data[0]
        info_dicts = create_info_dicts(
            in_file, xds, field_and_source_xds, partition_info_misc_fields, tb_tool
        )
        xds.attrs.update(info_dicts)

        # xds ready, prepare to write
        start = time.time()
        add_encoding(xds, compressor=compressor, chunks=main_chunksize)
        logger.debug("Time add compressor and chunk " + str(time.time() - start))

        os.path.join(
            out_file,
            pathlib.Path(in_file).name.replace(".ms", "") + "_" + str(ms_v4_id),
        )

        if overwrite:
            mode = "w"
        else:
            mode = "w-"

        if is_single_dish:
            xds.attrs["type"] = "spectrum"
            xds = xds.drop_vars("UVW")
            xds = xds.drop_dims("uvw_label")
        else:
            if xds.attrs["processor_info"]["type"] == "RADIOMETER":
                xds.attrs["type"] = "radiometer"
            else:
                xds.attrs["type"] = "visibility"

        start = time.time()
        ms_v4_name = pathlib.Path(in_file).name.replace(".ms", "") + "_" + str(ms_v4_id)
        ms_xdt.ds = xds

        ms_xdt["/antenna_xds"] = ant_xds
        for group_name in xds.attrs["data_groups"]:
            ms_xdt["/" + f"field_and_source_{group_name}_xds"] = field_and_source_xds

        if with_pointing and len(pointing_xds.data_vars) > 0:
            ms_xdt["/pointing_xds"] = pointing_xds

        if system_calibration_xds:
            ms_xdt["/system_calibration_xds"] = system_calibration_xds

        if gain_curve_xds:
            ms_xdt["/gain_curve_xds"] = gain_curve_xds

        if phase_calibration_xds:
            ms_xdt["/phase_calibration_xds"] = phase_calibration_xds

        if weather_xds:
            ms_xdt["/weather_xds"] = weather_xds

        if phased_array_xds:
            ms_xdt["/phased_array_xds"] = phased_array_xds

        if storage_backend == "zarr":
            ms_xdt.to_zarr(store=os.path.join(out_file, ms_v4_name), mode=mode)
        elif storage_backend == "netcdf":
            # xds.to_netcdf(path=file_name+"/MAIN", mode=mode) #Does not work
            raise
        logger.debug("Write data  " + str(time.time() - start))

    # logger.info("Saved ms_v4 " + file_name + " in " + str(time.time() - start_with) + "s")


def antenna_ids_to_names(
    xds: xr.Dataset,
    ant_xds: xr.Dataset,
    is_single_dish: bool,
    with_antenna_partitioning,
) -> xr.Dataset:
    """
    Turns the antenna_ids that we get from MSv2 into MSv4 antenna_name

    Parameters
    ----------
    xds: xr.Dataset
        A main xds (MSv4)
    ant_xds: xr.Dataset
        The antenna_xds for this MSv4
    is_single_dish: bool
        Whether a single-dish ("spectrum" data) dataset
    with_antenna_partitioning: bool
        Whether the MSv4 partitions include the antenna axis => only
        one antenna (and implicitly one 'baseline' - auto-correlation)

    Returns
    ----------
    xr.Dataset
        The main xds with antenna_id replaced with antenna_name
    """
    ant_xds = ant_xds.set_xindex(
        "antenna_id"
    )  # Allows for non-dimension coordinate selection.

    if not is_single_dish:  # Interferometer
        xds["baseline_antenna1_id"].data = ant_xds["antenna_name"].sel(
            antenna_id=xds["baseline_antenna1_id"].data
        )
        xds["baseline_antenna2_id"].data = ant_xds["antenna_name"].sel(
            antenna_id=xds["baseline_antenna2_id"].data
        )
        xds = xds.rename(
            {
                "baseline_antenna1_id": "baseline_antenna1_name",
                "baseline_antenna2_id": "baseline_antenna2_name",
            }
        )
    else:
        if not with_antenna_partitioning:
            # baseline_antenna1_id will be removed soon below, but it is useful here to know the actual antenna_ids,
            # as opposed to the baseline_ids which can mismatch when data is missing for some antennas
            xds["baseline_id"] = ant_xds["antenna_name"].sel(
                antenna_id=xds["baseline_antenna1_id"]
            )
        else:
            xds["baseline_id"] = ant_xds["antenna_name"]

        unwanted_coords_from_ant_xds = [
            "antenna_id",
            "antenna_name",
            "mount",
            "station_name",
        ]
        for unwanted_coord in unwanted_coords_from_ant_xds:
            xds = xds.drop_vars(unwanted_coord)

        # Rename a dim coord started generating warnings (index not re-created). Swap dims, create coord
        # https://github.com/pydata/xarray/pull/6999
        xds = xds.swap_dims({"baseline_id": "antenna_name"})
        xds = xds.assign_coords({"antenna_name": xds["baseline_id"].data})
        xds = xds.drop_vars("baseline_id")

        # drop more vars that seem unwanted in main_sd_xds, but there shouuld be a better way
        # of not creating them in the first place
        unwanted_coords_sd = ["baseline_antenna1_id", "baseline_antenna2_id"]
        for unwanted_coord in unwanted_coords_sd:
            xds = xds.drop_vars(unwanted_coord)

    return xds


def add_group_to_data_groups(
    data_groups: dict, what_group: str, correlated_data_name: str, uvw: bool = True
):
    """
    Adds one correlated_data variable to the data_groups dict.
    A utility function to use when creating/updating data_groups from MSv2 data columns
    / data variables.

    Parameters
    ----------
    data_groups: str
        The data_groups dict of an MSv4 xds. It is updated in-place
    what_group: str
        Name of the data group: "base", "corrected", "model", etc.
    correlated_data_name: str
        Name of the correlated_data var: "VISIBILITY", "VISIBILITY_CORRECTED", "SPECTRUM", etc.
    uvw: bool
        Whether to add a uvw field to the data group (assume True = interferometric data).
    """
    data_groups[what_group] = {
        "correlated_data": correlated_data_name,
        "flag": "FLAG",
        "weight": "WEIGHT",
        "field_and_source": f"field_and_source_{what_group}_xds",
        "description": f"Data group derived from the data column '{correlated_data_name}' of an MSv2 converted to MSv4",
        "date": datetime.datetime.now(datetime.timezone.utc).isoformat(),
    }
    if uvw:
        data_groups[what_group]["uvw"] = "UVW"


def add_data_groups(xds):
    xds.attrs["data_groups"] = {}

    data_groups = xds.attrs["data_groups"]
    if "VISIBILITY" in xds:
        add_group_to_data_groups(data_groups, "base", "VISIBILITY")

    if "VISIBILITY_CORRECTED" in xds:
        add_group_to_data_groups(data_groups, "corrected", "VISIBILITY_CORRECTED")

    if "VISIBILITY_MODEL" in xds:
        add_group_to_data_groups(data_groups, "model", "VISIBILITY_MODEL")

    is_single_dish = False
    if "SPECTRUM" in xds:
        add_group_to_data_groups(data_groups, "base", "SPECTRUM", False)
        is_single_dish = True

    if "SPECTRUM_MODEL" in xds:
        add_group_to_data_groups(data_groups, "model", "SPECTRUM_MODEL", False)
        is_single_dish = True

    if "SPECTRUM_CORRECTED" in xds:
        add_group_to_data_groups(data_groups, "corrected", "SPECTRUM_CORRECTED", False)
        is_single_dish = True

    return xds, is_single_dish<|MERGE_RESOLUTION|>--- conflicted
+++ resolved
@@ -54,18 +54,9 @@
 )
 from ._tables.read_main_table import get_baselines, get_baseline_indices, get_utimes_tol
 from .._utils.stokes_types import stokes_types
-<<<<<<< HEAD
-from xradio._utils.list_and_array import check_if_consistent, unique_1d, to_list
-from xradio._utils.dict_helpers import (
-    make_spectral_coord_reference_dict,
-    make_quantity,
-    ensure_units_are_consistent,
-)
-=======
+
 from xradio._utils.list_and_array import check_if_consistent, unique_1d
 from xradio._utils.dict_helpers import make_spectral_coord_reference_dict, make_quantity
->>>>>>> 6de05d90
-
 
 def parse_chunksize(
     chunksize: Union[Dict, float, None], xds_type: str, xds: xr.Dataset

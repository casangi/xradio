import datetime
import importlib
import numcodecs
import os
import pathlib
import time
from typing import Dict, Union

import dask.array as da
import numpy as np
import xarray as xr
import traceback

import toolviper.utils.logger as logger

try:
    from casacore import tables
except ImportError:
    import xradio._utils._casacore.casacore_from_casatools as tables

from xradio.measurement_set._utils._msv2.msv4_sub_xdss import (
    create_pointing_xds,
    create_system_calibration_xds,
    create_weather_xds,
    create_phased_array_xds,
)
from .msv4_info_dicts import create_info_dicts
from xradio.measurement_set.schema import MSV4_SCHEMA_VERSION
from xradio.measurement_set._utils._msv2.create_antenna_xds import (
    create_antenna_xds,
    create_gain_curve_xds,
    create_phase_calibration_xds,
)
from xradio.measurement_set._utils._msv2.create_field_and_source_xds import (
    create_field_and_source_xds,
)
from xradio._utils.schema import column_description_casacore_to_msv4_measure
from .msv2_to_msv4_meta import (
    create_attribute_metadata,
    col_to_data_variable_names,
    col_dims,
    time_parallel_columns,
)

from .._zarr.encoding import add_encoding
from .subtables import subt_rename_ids
from ._tables.table_query import open_table_ro, open_query, TableManager
from ._tables.read import (
    convert_casacore_time,
    extract_table_attributes,
    read_col_conversion_numpy,
    read_col_conversion_dask,
    load_generic_table,
)
from ._tables.read_main_table import get_baselines, get_baseline_indices, get_utimes_tol
from .._utils.stokes_types import stokes_types
from xradio._utils.list_and_array import check_if_consistent, unique_1d, to_list


def parse_chunksize(
    chunksize: Union[Dict, float, None], xds_type: str, xds: xr.Dataset
) -> Dict[str, int]:
    """
    Parameters
    ----------
    chunksize : Union[Dict, float, None]
        Desired maximum size of the chunks, either as a dict of per-dimension sizes or as
        an amount of memory
    xds_type : str
        whether to use chunking logic for main or pointing datasets
    xds : xr.Dataset
        dataset to calculate best chunking

    Returns
    -------
    Dict[str, int]
        dictionary of chunk sizes (as dim->size)
    """
    if isinstance(chunksize, dict):
        check_chunksize(chunksize, xds_type)
    elif isinstance(chunksize, float):
        chunksize = mem_chunksize_to_dict(chunksize, xds_type, xds)
    elif chunksize is not None:
        raise ValueError(
            f"Chunk size expected as a dict or a float, got: "
            f" {chunksize} (of type {type(chunksize)}"
        )

    return chunksize


def check_chunksize(chunksize: dict, xds_type: str) -> None:
    """
    Rudimentary check of the chunksize parameters to catch obvious errors early before
    more work is done.
    """
    # perphaps start using some TypeDict or/and validator like pydantic?
    if xds_type == "main":
        allowed_dims = [
            "time",
            "baseline_id",
            "antenna_name",
            "frequency",
            "polarization",
        ]
    elif xds_type == "pointing":
        allowed_dims = ["time", "antenna"]

    msg = ""
    for dim in chunksize.keys():
        if dim not in allowed_dims:
            msg += f"dimension {dim} not allowed in {xds_type} dataset:\n"
    if msg:
        raise ValueError(f"Wrong keys found in chunksize: {msg}")


def mem_chunksize_to_dict(
    chunksize: float, xds_type: str, xds: xr.Dataset
) -> Dict[str, int]:
    """
    Given a desired 'chunksize' as amount of memory in GB, calculate best chunk sizes
    for every dimension of an xds.

    Parameters
    ----------
    chunksize : float
        Desired maximum size of the chunks
    xds_type : str
        whether to use chunking logic for main or pointing datasets
    xds : xr.Dataset
        dataset to auto-calculate chunking of its dimensions

    Returns
    -------
    Dict[str, int]
        dictionary of chunk sizes (as dim->size)
    """

    if xds_type == "pointing":
        sizes = mem_chunksize_to_dict_pointing(chunksize, xds)
    elif xds_type == "main":
        sizes = mem_chunksize_to_dict_main(chunksize, xds)
    else:
        raise RuntimeError(f"Unexpected type: {xds_type=}")

    return sizes


GiBYTES_TO_BYTES = 1024 * 1024 * 1024


def mem_chunksize_to_dict_main(chunksize: float, xds: xr.Dataset) -> Dict[str, int]:
    """
    Checks the assumption that all polarizations can be held in memory, at least for one
    data point (one time, one freq, one channel).

    It presently relies on the logic of mem_chunksize_to_dict_main_balanced() to find a
    balanced list of dimension sizes for the chunks

    Assumes these relevant dims: (time, antenna_name/baseline_id, frequency,
    polarization).
    """

    sizeof_vis = itemsize_spec(xds)
    size_all_pols = sizeof_vis * xds.sizes["polarization"]
    if size_all_pols / GiBYTES_TO_BYTES > chunksize:
        raise RuntimeError(
            "Cannot calculate chunk sizes when memory bound ({chunksize}) does not even allow all polarizations in one chunk"
        )

    baseline_or_antenna_name = find_baseline_or_antenna_var(xds)
    total_size = calc_used_gb(xds.sizes, baseline_or_antenna_name, sizeof_vis)

    ratio = chunksize / total_size
    chunked_dims = ["time", baseline_or_antenna_name, "frequency", "polarization"]
    if ratio >= 1:
        result = {dim: xds.sizes[dim] for dim in chunked_dims}
        logger.debug(
            f"{chunksize=} GiB is enough to fully hold {total_size=} GiB (for {xds.sizes=}) in memory in one chunk"
        )
    else:
        xds_dim_sizes = {k: xds.sizes[k] for k in chunked_dims}
        result = mem_chunksize_to_dict_main_balanced(
            chunksize, xds_dim_sizes, baseline_or_antenna_name, sizeof_vis
        )

    return result


def mem_chunksize_to_dict_main_balanced(
    chunksize: float,
    xds_dim_sizes: dict,
    baseline_or_antenna_name: str,
    sizeof_vis: int,
) -> Dict[str, int]:
    """
    Assumes the ratio is <1 and all pols can fit in memory (from
    mem_chunksize_to_dict_main()).

    What is kept balanced is the fraction of the total size of every dimension included in a
    chunk. For example, time: 10, baseline: 100, freq: 1000, if we can afford about 33% in
    one chunk, the chunksize will be ~ time: 3, baseline: 33, freq: 333.
    The polarization axis is excluded from the calculations.
    Because this can leave a leftover (below or above the desired chunksize limit) and
    adjustment is done to get the final memory use below but as close as possible to
    'chunksize'. This adjustment alters the balance.

    Parameters
    ----------
    chunksize : float
        Desired maximum size of the chunks
    xds_dim_sizes : dict
        Dataset dimension sizes as dim_name->size
    sizeof_vis : int
        Size in bytes of a data point (one visibility / spectrum value)

    Returns
    -------
    Dict[str, int]
        dictionary of chunk sizes (as dim->size)
    """

    dim_names = [name for name in xds_dim_sizes.keys()]
    dim_sizes = [size for size in xds_dim_sizes.values()]
    # Fix fourth dim (polarization) to all (not free to auto-calculate)
    free_dims_mask = np.array([True, True, True, False])

    total_size = np.prod(dim_sizes) * sizeof_vis / GiBYTES_TO_BYTES
    ratio = chunksize / total_size

    dim_chunksizes = np.array(dim_sizes, dtype="int64")
    factor = ratio ** (1 / np.sum(free_dims_mask))
    dim_chunksizes[free_dims_mask] = np.maximum(
        dim_chunksizes[free_dims_mask] * factor, 1
    )
    used = np.prod(dim_chunksizes) * sizeof_vis / GiBYTES_TO_BYTES

    logger.debug(
        f"Auto-calculating main chunk sizes. First order approximation {dim_chunksizes=}, used total: {used} GiB (with {chunksize=} GiB)"
    )

    # Iterate through the dims, starting from the dims with lower chunk size
    #  (=bigger impact of a +1)
    # Note the use of np.floor, this iteration can either increase or decrease sizes,
    #  if increasing sizes we want to keep mem use below the upper limit, floor(2.3) = +2
    #  if decreasing sizes we want to take mem use below the upper limit, floor(-2.3) = -3
    indices = np.argsort(dim_chunksizes[free_dims_mask])
    for idx in indices:
        left = chunksize - used
        other_dims_mask = np.ones(free_dims_mask.shape, dtype=bool)
        other_dims_mask[idx] = False
        delta = np.divide(
            left,
            np.prod(dim_chunksizes[other_dims_mask]) * sizeof_vis / GiBYTES_TO_BYTES,
        )
        int_delta = np.floor(delta)
        if abs(int_delta) > 0 and int_delta + dim_chunksizes[idx] > 0:
            dim_chunksizes[idx] += int_delta
        used = np.prod(dim_chunksizes) * sizeof_vis / GiBYTES_TO_BYTES

    chunked_dim_names = ["time", baseline_or_antenna_name, "frequency", "polarization"]
    dim_chunksizes_int = [int(v) for v in dim_chunksizes]
    result = dict(zip(chunked_dim_names, dim_chunksizes_int))

    logger.debug(
        f"Auto-calculated main chunk sizes with {chunksize=}, {total_size=} GiB (for {dim_sizes=}): {result=} which uses {used} GiB."
    )

    return result


def mem_chunksize_to_dict_pointing(chunksize: float, xds: xr.Dataset) -> Dict[str, int]:
    """
    Equivalent to mem_chunksize_to_dict_main adapted to pointing xdss.
    Assumes these relevant dims: (time, antenna, direction).
    """

    if not xds.sizes:
        return {}

    sizeof_pointing = itemsize_pointing_spec(xds)
    chunked_dim_names = [name for name in xds.sizes.keys()]
    dim_sizes = [size for size in xds.sizes.values()]
    total_size = np.prod(dim_sizes) * sizeof_pointing / GiBYTES_TO_BYTES

    # Fix third dim (direction) to all
    free_dims_mask = np.array([True, True, False])

    ratio = chunksize / total_size
    if ratio >= 1:
        logger.debug(
            f"Pointing chunsize: {chunksize=} GiB is enough to fully hold {total_size=} GiB (for {xds.sizes=}) in memory in one chunk"
        )
        dim_chunksizes = dim_sizes
    else:
        # balanced
        dim_chunksizes = np.array(dim_sizes, dtype="int")
        factor = ratio ** (1 / np.sum(free_dims_mask))
        dim_chunksizes[free_dims_mask] = np.maximum(
            dim_chunksizes[free_dims_mask] * factor, 1
        )
        used = np.prod(dim_chunksizes) * sizeof_pointing / GiBYTES_TO_BYTES

        logger.debug(
            f"Auto-calculating pointing chunk sizes. First order approximation: {dim_chunksizes=}, used total: {used=} GiB (with {chunksize=} GiB"
        )

        indices = np.argsort(dim_chunksizes[free_dims_mask])
        # refine dim_chunksizes
        for idx in indices:
            left = chunksize - used
            other_dims_mask = np.ones(free_dims_mask.shape, dtype=bool)
            other_dims_mask[idx] = False
            delta = np.divide(
                left,
                np.prod(dim_chunksizes[other_dims_mask])
                * sizeof_pointing
                / GiBYTES_TO_BYTES,
            )
            int_delta = np.floor(delta)
            if abs(int_delta) > 0 and int_delta + dim_chunksizes[idx] > 0:
                dim_chunksizes[idx] += int_delta

            used = np.prod(dim_chunksizes) * sizeof_pointing / GiBYTES_TO_BYTES

    dim_chunksizes_int = [int(v) for v in dim_chunksizes]
    result = dict(zip(chunked_dim_names, dim_chunksizes_int))

    if ratio < 1:
        logger.debug(
            f"Auto-calculated pointing chunk sizes with {chunksize=}, {total_size=} GiB (for {xds.sizes=}): {result=} which uses {used} GiB."
        )

    return result


def find_baseline_or_antenna_var(xds: xr.Dataset) -> str:
    if "baseline_id" in xds.coords:
        baseline_or_antenna_name = "baseline_id"
    elif "antenna_name" in xds.coords:
        baseline_or_antenna_name = "antenna_name"

    return baseline_or_antenna_name


def itemsize_spec(xds: xr.Dataset) -> int:
    """
    Size in bytes of one visibility (or spectrum) value.
    """
    names = ["SPECTRUM", "VISIBILITY"]
    itemsize = 8
    for var in names:
        if var in xds.data_vars:
            var_name = var
            itemsize = np.dtype(xds.data_vars[var_name].dtype).itemsize
            break

    return itemsize


def itemsize_pointing_spec(xds: xr.Dataset) -> int:
    """
    Size in bytes of one pointing (or spectrum) value.
    """
    pnames = ["BEAM_POINTING"]
    itemsize = 8
    for var in pnames:
        if var in xds.data_vars:
            var_name = var
            itemsize = np.dtype(xds.data_vars[var_name].dtype).itemsize
            break

    return itemsize


def calc_used_gb(
    chunksizes: dict, baseline_or_antenna_name: str, sizeof_vis: int
) -> float:
    return (
        chunksizes["time"]
        * chunksizes[baseline_or_antenna_name]
        * chunksizes["frequency"]
        * chunksizes["polarization"]
        * sizeof_vis
        / GiBYTES_TO_BYTES
    )


# TODO: if the didxs are not used in read_col_conversion, remove didxs from here (and convert_and_write_partition)
def calc_indx_for_row_split(tb_tool, taql_where):
    # Allow TableManager object to be used
    if isinstance(tb_tool, TableManager):
        tb_tool = tb_tool.get_table()

    baselines = get_baselines(tb_tool)
    col_names = tb_tool.colnames()
    cshapes = [
        np.array(tb_tool.getcell(col, 0)).shape
        for col in col_names
        if tb_tool.iscelldefined(col, 0)
    ]

    freq_cnt, pol_cnt = [(cc[0], cc[1]) for cc in cshapes if len(cc) == 2][0]
    utimes, tol = get_utimes_tol(tb_tool, taql_where)

    tidxs = np.searchsorted(utimes, tb_tool.getcol("TIME"))

    ts_ant1, ts_ant2 = (
        tb_tool.getcol("ANTENNA1"),
        tb_tool.getcol("ANTENNA2"),
    )

    ts_bases = np.column_stack((ts_ant1, ts_ant2))
    bidxs = get_baseline_indices(baselines, ts_bases)

    # some antenna 2"s will be out of bounds for this chunk, store rows that are in bounds

    didxs = np.where((bidxs >= 0) & (bidxs < len(baselines)))[0]

    baseline_ant1_id = baselines[:, 0]
    baseline_ant2_id = baselines[:, 1]

    return (
        tidxs,
        bidxs,
        didxs,
        baseline_ant1_id,
        baseline_ant2_id,
        convert_casacore_time(utimes, False),
    )


def create_coordinates(
    xds, in_file, ddi, utime, interval, baseline_ant1_id, baseline_ant2_id, scan_id
):
    coords = {
        "time": utime,
        "baseline_antenna1_id": ("baseline_id", baseline_ant1_id),
        "baseline_antenna2_id": ("baseline_id", baseline_ant2_id),
        "baseline_id": np.arange(len(baseline_ant1_id)),
        "scan_name": ("time", scan_id.astype(str)),
        "uvw_label": ["u", "v", "w"],
    }

    ddi_xds = load_generic_table(in_file, "DATA_DESCRIPTION").sel(row=ddi)
    pol_setup_id = ddi_xds.POLARIZATION_ID.values
    spectral_window_id = int(ddi_xds.SPECTRAL_WINDOW_ID.values)

    spectral_window_xds = load_generic_table(
        in_file,
        "SPECTRAL_WINDOW",
        rename_ids=subt_rename_ids["SPECTRAL_WINDOW"],
    ).sel(spectral_window_id=spectral_window_id)
    coords["frequency"] = spectral_window_xds["CHAN_FREQ"].data[
        ~(np.isnan(spectral_window_xds["CHAN_FREQ"].data))
    ]

    pol_xds = load_generic_table(
        in_file,
        "POLARIZATION",
        rename_ids=subt_rename_ids["POLARIZATION"],
    )
    num_corr = int(pol_xds["NUM_CORR"][pol_setup_id].values)
    coords["polarization"] = np.vectorize(stokes_types.get)(
        pol_xds["CORR_TYPE"][pol_setup_id, :num_corr].values
    )

    xds = xds.assign_coords(coords)

    ###### Create Frequency Coordinate ######
    freq_column_description = spectral_window_xds.attrs["other"]["msv2"]["ctds_attrs"][
        "column_descriptions"
    ]

    msv4_measure = column_description_casacore_to_msv4_measure(
        freq_column_description["CHAN_FREQ"],
        ref_code=spectral_window_xds["MEAS_FREQ_REF"].data,
    )
    xds.frequency.attrs.update(msv4_measure)

    spw_name = spectral_window_xds.NAME.values.item()
    if (spw_name is None) or (spw_name == "none") or (spw_name == ""):
        spw_name = "spw_" + str(spectral_window_id)
    else:
        # spw_name = spectral_window_xds.NAME.values.item()
        spw_name = spw_name + "_" + str(spectral_window_id)

    xds.frequency.attrs["spectral_window_name"] = spw_name
    msv4_measure = column_description_casacore_to_msv4_measure(
        freq_column_description["REF_FREQUENCY"],
        ref_code=spectral_window_xds["MEAS_FREQ_REF"].data,
    )
    xds.frequency.attrs["reference_frequency"] = {
        "dims": [],
        "data": float(spectral_window_xds.REF_FREQUENCY.values),
        "attrs": msv4_measure,
    }
    xds.frequency.attrs["spectral_window_id"] = spectral_window_id

    # Add if doppler table is present
    # xds.frequency.attrs["doppler_velocity"] =
    # xds.frequency.attrs["doppler_type"] =

    unique_chan_width = unique_1d(
        spectral_window_xds["CHAN_WIDTH"].data[
            np.logical_not(np.isnan(spectral_window_xds["CHAN_WIDTH"].data))
        ]
    )
    # assert len(unique_chan_width) == 1, "Channel width varies for spectral_window."
    # xds.frequency.attrs["channel_width"] = spectral_window_xds.chan_width.data[
    #    ~(np.isnan(spectral_window_xds.chan_width.data))
    # ]  # unique_chan_width[0]
    msv4_measure = column_description_casacore_to_msv4_measure(
        freq_column_description["CHAN_WIDTH"],
        ref_code=spectral_window_xds["MEAS_FREQ_REF"].data,
    )
    if not msv4_measure:
        msv4_measure["type"] = "quantity"
        msv4_measure["units"] = ["Hz"]
    xds.frequency.attrs["channel_width"] = {
        "dims": [],
        "data": np.abs(unique_chan_width[0]),
        "attrs": msv4_measure,
    }

    ###### Create Time Coordinate ######
    main_table_attrs = extract_table_attributes(in_file)
    main_column_descriptions = main_table_attrs["column_descriptions"]
    msv4_measure = column_description_casacore_to_msv4_measure(
        main_column_descriptions["TIME"]
    )
    xds.time.attrs.update(msv4_measure)

    msv4_measure = column_description_casacore_to_msv4_measure(
        main_column_descriptions["INTERVAL"]
    )
    if not msv4_measure:
        msv4_measure["type"] = "quantity"
        msv4_measure["units"] = ["s"]
    xds.time.attrs["integration_time"] = {
        "dims": [],
        "data": interval,
        "attrs": msv4_measure,
    }
    xds.time.attrs["effective_integration_time"] = "EFFECTIVE_INTEGRATION_TIME"
    return xds


def find_min_max_times(tb_tool: tables.table, taql_where: str) -> tuple:
    """
    Find the min/max times in an MSv4, for constraining pointing.

    To avoid numerical comparison issues (leaving out some times at the edges),
    it substracts/adds a tolerance from/to the min and max values. The tolerance
    is a fraction of the difference between times / interval of the MS (see
    get_utimes_tol()).

    Parameters
    ----------
    tb_tool : tables.table
        table (query) opened with an MSv4 query

    taql_where : str
        TaQL where that defines the partition of this MSv4

    Returns
    -------
    tuple
        min/max times (raw time values from the Msv2 table)
    """
    utimes, tol = get_utimes_tol(tb_tool, taql_where)
    time_min = utimes.min() - tol
    time_max = utimes.max() + tol
    return (time_min, time_max)


def create_data_variables(
    in_file,
    xds,
    table_manager,
    time_baseline_shape,
    tidxs,
    bidxs,
    didxs,
    use_table_iter,
    parallel_mode,
    main_chunksize,
):

    # Get time chunks
    time_chunksize = None
    if parallel_mode == "time":
        try:
            time_chunksize = main_chunksize["time"]
        except KeyError:
            # If time isn't chunked then `read_col_conversion_dask` is slower than `read_col_conversion_numpy`
            logger.warning(
                "'time' isn't specified in `main_chunksize`. Defaulting to `parallel_mode = 'none'`."
            )
            parallel_mode = "none"

    # Set read_col_conversion from value of `parallel_mode` argument
    # TODO: To make this compatible with multi-node conversion, `read_col_conversion_dask` and TableManager must be pickled.
    # Casacore will make this difficult
    global read_col_conversion
    if parallel_mode == "time":
        read_col_conversion = read_col_conversion_dask
    else:
        read_col_conversion = read_col_conversion_numpy

    # Create Data Variables
    with table_manager.get_table() as tb_tool:
        col_names = tb_tool.colnames()

    main_table_attrs = extract_table_attributes(in_file)
    main_column_descriptions = main_table_attrs["column_descriptions"]
    for col in col_names:
        if col in col_to_data_variable_names:
            if (col == "WEIGHT") and ("WEIGHT_SPECTRUM" in col_names):
                continue
            try:
                start = time.time()
                if col == "WEIGHT":
                    xds = get_weight(
                        xds,
                        col,
                        table_manager,
                        time_baseline_shape,
                        tidxs,
                        bidxs,
                        use_table_iter,
                        main_column_descriptions,
                        time_chunksize,
                        main_chunksize,
                    )
                else:
<<<<<<< HEAD
                    if col in time_parallel_columns:
                        xds[col_to_data_variable_names[col]] = xr.DataArray(
                            read_col_conversion(
                                table_manager,
                                col,
                                time_baseline_shape,
                                tidxs,
                                bidxs,
                                use_table_iter,
                                time_chunksize,
                            ),
                            dims=col_dims[col],
                        )
                    else:
                        xds[col_to_data_variable_names[col]] = xr.DataArray(
                            read_col_conversion_numpy(
                                table_manager,
                                col,
                                time_baseline_shape,
                                tidxs,
                                bidxs,
                                use_table_iter,
                                time_chunksize,
                            ),
                            dims=col_dims[col],
                        )
=======
                    col_data = read_col_conversion(
                        table_manager,
                        col,
                        time_baseline_shape,
                        tidxs,
                        bidxs,
                        use_table_iter,
                        time_chunksize,
                    )
                    if col == "TIME_CENTROID":
                        col_data = convert_casacore_time(col_data, False)

                    xds[col_to_data_variable_names[col]] = xr.DataArray(
                        col_data,
                        dims=col_dims[col],
                    )
>>>>>>> 747e6f50

                xds[col_to_data_variable_names[col]].attrs.update(
                    create_attribute_metadata(col, main_column_descriptions)
                )

                logger.debug(
                    "Time to read column " + str(col) + " : " + str(time.time() - start)
                )
            except Exception as exc:
                # This error never raised when using time parallel mode!
                logger.debug(f"Could not load column {col}, exception: {exc}")
                logger.debug(traceback.format_exc())

                if ("WEIGHT_SPECTRUM" == col) and (
                    "WEIGHT" in col_names
                ):  # Bogus WEIGHT_SPECTRUM column, need to use WEIGHT.
                    xds = get_weight(
                        xds,
                        "WEIGHT",
                        table_manager,
                        time_baseline_shape,
                        tidxs,
                        bidxs,
                        use_table_iter,
                        main_column_descriptions,
                        time_chunksize,
                    )


def add_missing_data_var_attrs(xds):
    """
    Adds in the xds attributes expected metadata that cannot be found in the input MSv2.
    For now:
    - missing single-dish/SPECTRUM metadata
    - missing interferometry/VISIBILITY_MODEL metadata
    """
    data_var_names = ["SPECTRUM", "SPECTRUM_CORRECTED"]
    for var_name in data_var_names:
        if var_name in xds.data_vars:
            xds.data_vars[var_name].attrs["units"] = [""]

    vis_var_names = ["VISIBILITY_MODEL"]
    for var_name in vis_var_names:
        if var_name in xds.data_vars and "units" not in xds.data_vars[var_name].attrs:
            # Assume MODEL uses the same units
            if "VISIBILITY" in xds.data_vars:
                xds.data_vars[var_name].attrs["units"] = xds.data_vars[
                    "VISIBILITY"
                ].attrs["units"]
            else:
                xds.data_vars[var_name].attrs["units"] = [""]

    return xds


def get_weight(
    xds,
    col,
    table_manager,
    time_baseline_shape,
    tidxs,
    bidxs,
    use_table_iter,
    main_column_descriptions,
    time_chunksize,
    main_chunksize,
):
    # da.tile() behaves differently to np.tile() so rechunking is necessary.
    # By default, da.tile() adds each repeat as a separate chunk.

    xds[col_to_data_variable_names[col]] = xr.DataArray(
        da.tile(
            read_col_conversion(
                table_manager,
                col,
                time_baseline_shape,
                tidxs,
                bidxs,
                use_table_iter,
                time_chunksize,
            )[:, :, None, :],
            (1, 1, xds.sizes["frequency"], 1),
        ),
        dims=col_dims[col],
    ).chunk(chunks={"frequency": -1})

    xds[col_to_data_variable_names[col]].attrs.update(
        create_attribute_metadata(col, main_column_descriptions)
    )
    return xds


def create_taql_query_where(partition_info: dict):
    main_par_table_cols = [
        "DATA_DESC_ID",
        "OBSERVATION_ID",
        "STATE_ID",
        "FIELD_ID",
        "SCAN_NUMBER",
        "STATE_ID",
        "ANTENNA1",
    ]

    taql_where = "WHERE "
    for col_name in main_par_table_cols:
        if col_name in partition_info:
            taql_where = (
                taql_where
                + f"({col_name} IN [{','.join(map(str, partition_info[col_name]))}]) AND"
            )
            if col_name == "ANTENNA1":
                taql_where = (
                    taql_where
                    + f"(ANTENNA2 IN [{','.join(map(str, partition_info[col_name]))}]) AND"
                )
    taql_where = taql_where[:-3]

    return taql_where


def fix_uvw_frame(
    xds: xr.Dataset, field_and_source_xds: xr.Dataset, is_single_dish: bool
) -> xr.Dataset:
    """
    Fix UVW frame

    From CASA fixvis docs: clean and the im tool ignore the reference frame claimed by the UVW column (it is often
    mislabelled as ITRF when it is really FK5 (J2000)) and instead assume the (u, v, w)s are in the same frame as the phase
    tracking center. calcuvw does not yet force the UVW column and field centers to use the same reference frame!
    Blank = use the phase tracking frame of vis.
    """
    if xds.UVW.attrs["frame"] == "ITRF":
        if is_single_dish:
            center_var = "FIELD_REFERENCE_CENTER"
        else:
            center_var = "FIELD_PHASE_CENTER"

        xds.UVW.attrs["frame"] = field_and_source_xds[center_var].attrs["frame"]

    return xds


def estimate_memory_for_partition(in_file: str, partition: dict) -> float:
    """
    Aim: given a partition description, estimates a safe maximum memory value, but avoiding overestimation
    (at least not adding not well understood factors).
    """

    def calculate_term_all_data(
        tb_tool: tables.table, ntimes: float, nbaselines: float
    ) -> tuple[list[float], bool]:
        """
        Size that DATA vars from MS will have in the MSv4, whether this MS has FLOAT_DATA
        """
        sizes_all_data_vars = []
        col_names = tb_tool.colnames()
        for data_col in ["DATA", "CORRECTED_DATA", "MODEL_DATA", "FLOAT_DATA"]:
            if data_col in col_names:
                col_descr = tb_tool.getcoldesc(data_col)
                if "shape" in col_descr and isinstance(col_descr["shape"], np.ndarray):
                    # example: "shape": array([15,  4]) => gives pols x channels
                    cells_in_row = col_descr["shape"].prod()
                    npols = col_descr["shape"][-1]
                else:
                    first_row = np.array(tb_tool.col(data_col)[0])
                    cells_in_row = np.prod(first_row.shape)
                    npols = first_row.shape[-1]

                if col_descr["valueType"] == "complex":
                    # Assume. Otherwise, read first column and get the itemsize:
                    # col_dtype = np.array(mtable.col(data_col)[0]).dtype
                    # cell_size = col_dtype.itemsize
                    cell_size = 4
                    if data_col != "FLOAT_DATA":
                        cell_size *= 2
                elif col_descr["valueType"] == "float":
                    cell_size = 4

                # cells_in_row should account for the polarization and frequency dims
                size_data_var = ntimes * nbaselines * cells_in_row * cell_size

                sizes_all_data_vars.append(size_data_var)

        is_float_data = "FLOAT_DATA" in col_names

        return sizes_all_data_vars, is_float_data

    def calculate_term_weight_flag(size_largest_data, is_float_data) -> float:
        """
        Size that WEIGHT and FLAG will have in the MSv4, derived from the size of the
        MSv2 DATA col=> MSv4 VIS/SPECTRUM data var.
        """
        # Factors of the relative "cell_size" wrt the DATA var
        # WEIGHT_SPECTRUM size: DATA (IF), DATA/2 (SD)
        factor_weight = 1.0 if is_float_data else 0.5
        factor_flag = 1.0 / 4.0 if is_float_data else 1.0 / 8.0

        return size_largest_data * (factor_weight + factor_flag)

    def calculate_term_other_data_vars(
        ntimes: int, nbaselines: int, is_float_data: bool
    ) -> float:
        """
        Size all data vars other than the DATA (visibility/spectrum) vars will have in the MSv4

        For the rest of columns, including indices/iteration columns and other
        scalar columns could say approx ->5% of the (large) data cols

        """
        # Small ones, but as they are loaded into data arrays, why not including,
        # For example: UVW (3xscalar), EXPOSURE, TIME_CENTROID
        # assuming float64 in output MSv4
        item_size = 8
        return ntimes * nbaselines * (3 + 1 + 1) * item_size

    def calculate_term_calc_indx_for_row_split(msv2_nrows: int) -> float:
        """
        Account for the indices produced in calc_indx_for_row_split():
        the dominating ones are: tidxs, bidxs, didxs.

        In terms of amount of memory represented by this term relative to the
        total, it becomes relevant proportionally to the ratio between
           nrows / (chans x pols)
        - for example LOFAR long scans/partitions with few channels,
        but its value is independent from # chans, pols.
        """
        item_size = 8
        # 3 are: tidxs, bidxs, didxs
        return msv2_nrows * 3 * item_size

    def calculate_term_other_msv2_indices(msv2_nrows: int) -> float:
        """
        Account for the allocations to load ID, etc. columns from input MSv2.
        The converter needs to load: OBSERVATION_ID, INTERVAL, SCAN_NUMBER.
        These are loaded one after another (allocations do not stack up).
        Also, in most memory profiles these allocations are released once we
        get to create_data_variables(). As such, adding this term will most
        likely lead to overestimation (but adding it for safety).

        Simlarly as with calculate_term_calc_indx_for_row_split() this term
        becomes relevant when the ratio 'nrows / (chans x pols)' is high.
        """
        # assuming float64/int64 in input MSv2, which seems to be the case,
        # except for OBSERVATION_ID (int32)
        item_size = 8
        return msv2_nrows * item_size

    def calculate_term_attrs(size_estimate_main_xds: float) -> float:
        """Rough guess which seems to be more than enough"""
        # could also account for info_dicts (which seem to require typically ~1 MB)
        return 10 * 1024 * 1024

    def calculate_term_sub_xds(size_estimate_main_xds: float) -> float:
        """
        This is still very rough. Just seemingly working for now. Not taking into account the dims
        of the sub-xdss, interpolation options used, etc.
        """
        # Most cases so far 1% seems enough
        return 0.015 * size_estimate_main_xds

    def calculate_term_to_zarr(size_estimate_main_xds: float) -> float:
        """
        The to_zarr call on the main_xds seems to allocate 10s or 100s of MBs, presumably for buffers.
        That adds on top of the expected main_xds size.
        This is currently a very rough extrapolation and is being (mis)used to give a safe up to 5-6%
        overestimation. Perhaps we should drop this term once other sub-xdss are accounted for (and
        this term could be replaced by a similar, smaller but still safe over-estimation percentage).
        """
        return 0.05 * size_estimate_main_xds

    taql_partition = create_taql_query_where(partition)
    taql_main = f"select * from $mtable {taql_partition}"
    with open_table_ro(in_file) as mtable:
        col_names = mtable.colnames()
        with open_query(mtable, taql_main) as tb_tool:
            # Do not feel tempted to rely on nrows. nrows tends to underestimate memory when baselines are missing.
            # For some EVN datasets that can easily underestimate by a 50%
            utimes, _tol = get_utimes_tol(mtable, taql_partition)
            ntimes = len(utimes)
            nbaselines = len(get_baselines(tb_tool))

            # Still, use nrwos for estimations related to sizes of input (MSv2)
            # columns, not sizes of output (MSv4) data vars
            msv2_nrows = tb_tool.nrows()

            sizes_all_data, is_float_data = calculate_term_all_data(
                tb_tool, ntimes, nbaselines
            )

    size_largest_data = np.max(sizes_all_data)
    sum_sizes_data = np.sum(sizes_all_data)
    estimate_main_xds = (
        sum_sizes_data
        + calculate_term_weight_flag(size_largest_data, is_float_data)
        + calculate_term_other_data_vars(ntimes, nbaselines, is_float_data)
    )
    estimate = (
        estimate_main_xds
        + calculate_term_calc_indx_for_row_split(msv2_nrows)
        + calculate_term_other_msv2_indices(msv2_nrows)
        + calculate_term_sub_xds(estimate_main_xds)
        + calculate_term_to_zarr(estimate_main_xds)
    )
    estimate /= GiBYTES_TO_BYTES

    return estimate


def estimate_memory_and_cores_for_partitions(
    in_file: str, partitions: list
) -> tuple[float, int, int]:
    """
    Estimates approximate memory required to convert an MSv2 to MSv4, given
    a predefined set of partitions.
    """
    max_cores = len(partitions)

    size_estimates = [
        estimate_memory_for_partition(in_file, part_description)
        for part_description in partitions
    ]
    max_estimate = np.max(size_estimates) if size_estimates else 0.0

    recommended_cores = np.ceil(max_cores / 4).astype("int")

    return float(max_estimate), int(max_cores), int(recommended_cores)


def convert_and_write_partition(
    in_file: str,
    out_file: str,
    ms_v4_id: Union[int, str],
    partition_info: Dict,
    use_table_iter: bool,
    partition_scheme: list,
    main_chunksize: Union[Dict, float, None] = None,
    with_pointing: bool = True,
    pointing_chunksize: Union[Dict, float, None] = None,
    pointing_interpolate: bool = False,
    ephemeris_interpolate: bool = False,
    phase_cal_interpolate: bool = False,
    sys_cal_interpolate: bool = False,
    compressor: numcodecs.abc.Codec = numcodecs.Zstd(level=2),
    storage_backend="zarr",
    parallel_mode: str = "none",
    overwrite: bool = False,
):
    """_summary_

    Parameters
    ----------
    in_file : str
        _description_
    out_file : str
        _description_
    intents : str
        _description_
    ddi : int, optional
        _description_, by default 0
    state_ids : _type_, optional
        _description_, by default None
    field_id : int, optional
        _description_, by default None
    main_chunksize : Union[Dict, float, None], optional
        _description_, by default None
    with_pointing: bool, optional
        _description_, by default True
    pointing_chunksize : Union[Dict, float, None], optional
        _description_, by default None
    pointing_interpolate : bool, optional
        _description_, by default None
    ephemeris_interpolate : bool, optional
        _description_, by default None
    phase_cal_interpolate : bool, optional
        _description_, by default None
    sys_cal_interpolate : bool, optional
        _description_, by default None
    compressor : numcodecs.abc.Codec, optional
        _description_, by default numcodecs.Zstd(level=2)
    storage_backend : str, optional
        _description_, by default "zarr"
    parallel_mode : _type_, optional
        _description_
    overwrite : bool, optional
        _description_, by default False

    Returns
    -------
    _type_
        _description_
    """

    ms_xdt = xr.DataTree()  # MSv4 as a Data Tree

    taql_where = create_taql_query_where(partition_info)
    table_manager = TableManager(in_file, taql_where)
    ddi = partition_info["DATA_DESC_ID"][0]
    intents = str(partition_info["OBS_MODE"][0])

    start = time.time()
    with table_manager.get_table() as tb_tool:
        if tb_tool.nrows() == 0:
            tb_tool.close()
            return xr.Dataset(), {}, {}

        logger.debug("Starting a real convert_and_write_partition")
        (
            tidxs,
            bidxs,
            didxs,
            baseline_ant1_id,
            baseline_ant2_id,
            utime,
        ) = calc_indx_for_row_split(tb_tool, taql_where)
        time_baseline_shape = (len(utime), len(baseline_ant1_id))
        logger.debug("Calc indx for row split " + str(time.time() - start))

        observation_id = check_if_consistent(
            tb_tool.getcol("OBSERVATION_ID"), "OBSERVATION_ID"
        )

        def get_observation_info(in_file, observation_id, intents):
            generic_observation_xds = load_generic_table(
                in_file,
                "OBSERVATION",
                taql_where=f" where (ROWID() IN [{str(observation_id)}])",
            )

            if intents == "None":
                intents = "obs_" + str(observation_id)

            return generic_observation_xds["TELESCOPE_NAME"].values[0], intents

        telescope_name, intents = get_observation_info(in_file, observation_id, intents)

        start = time.time()
        xds = xr.Dataset(
            attrs={
                "schema_version": MSV4_SCHEMA_VERSION,
                "creator": {
                    "software_name": "xradio",
                    "version": importlib.metadata.version("xradio"),
                },
                "creation_date": datetime.datetime.now(
                    datetime.timezone.utc
                ).isoformat(),
                "type": "visibility",
            }
        )

        # interval = check_if_consistent(tb_tool.getcol("INTERVAL"), "INTERVAL")
        interval = tb_tool.getcol("INTERVAL")

        interval_unique = unique_1d(interval)
        if len(interval_unique) > 1:
            logger.debug(
                "Integration time (interval) not consitent in partition, using median."
            )
            interval = np.median(interval)
        else:
            interval = interval_unique[0]

        scan_id = np.full(time_baseline_shape, -42, dtype=int)
        scan_id[tidxs, bidxs] = tb_tool.getcol("SCAN_NUMBER")
        scan_id = np.max(scan_id, axis=1)

        xds = create_coordinates(
            xds,
            in_file,
            ddi,
            utime,
            interval,
            baseline_ant1_id,
            baseline_ant2_id,
            scan_id,
        )
        logger.debug("Time create coordinates " + str(time.time() - start))

        start = time.time()
        main_chunksize = parse_chunksize(main_chunksize, "main", xds)
        create_data_variables(
            in_file,
            xds,
            table_manager,
            time_baseline_shape,
            tidxs,
            bidxs,
            didxs,
            use_table_iter,
            parallel_mode,
            main_chunksize,
        )

        # Add data_groups
        xds, is_single_dish = add_data_groups(xds)
        xds = add_missing_data_var_attrs(xds)

        if (
            "WEIGHT" not in xds.data_vars
        ):  # Some single dish datasets don't have WEIGHT.
            if is_single_dish:
                xds["WEIGHT"] = xr.DataArray(
                    np.ones(xds.SPECTRUM.shape, dtype=np.float64),
                    dims=xds.SPECTRUM.dims,
                )
            else:
                xds["WEIGHT"] = xr.DataArray(
                    np.ones(xds.VISIBILITY.shape, dtype=np.float64),
                    dims=xds.VISIBILITY.dims,
                )

        logger.debug("Time create data variables " + str(time.time() - start))

        # To constrain the time range to load (in pointing, ephemerides, phase_cal data_vars)
        time_min_max = find_min_max_times(tb_tool, taql_where)

        # Create ant_xds
        start = time.time()
        feed_id = unique_1d(
            np.concatenate(
                [
                    unique_1d(tb_tool.getcol("FEED1")),
                    unique_1d(tb_tool.getcol("FEED2")),
                ]
            )
        )
        antenna_id = unique_1d(
            np.concatenate(
                [xds["baseline_antenna1_id"].data, xds["baseline_antenna2_id"].data]
            )
        )

        ant_xds = create_antenna_xds(
            in_file,
            xds.frequency.attrs["spectral_window_id"],
            antenna_id,
            feed_id,
            telescope_name,
            xds.polarization,
        )
        logger.debug("Time antenna xds  " + str(time.time() - start))

        start = time.time()
        gain_curve_xds = create_gain_curve_xds(
            in_file, xds.frequency.attrs["spectral_window_id"], ant_xds
        )
        logger.debug("Time gain_curve xds  " + str(time.time() - start))

        start = time.time()
        if phase_cal_interpolate:
            phase_cal_interp_time = xds.time.values
        else:
            phase_cal_interp_time = None
        phase_calibration_xds = create_phase_calibration_xds(
            in_file,
            xds.frequency.attrs["spectral_window_id"],
            ant_xds,
            time_min_max,
            phase_cal_interp_time,
        )
        logger.debug("Time phase_calibration xds  " + str(time.time() - start))

        # Create system_calibration_xds
        start = time.time()
        if sys_cal_interpolate:
            sys_cal_interp_time = xds.time.values
        else:
            sys_cal_interp_time = None
        system_calibration_xds = create_system_calibration_xds(
            in_file,
            xds.frequency,
            ant_xds,
            sys_cal_interp_time,
        )
        logger.debug("Time system_calibation " + str(time.time() - start))

        # Change antenna_ids to antenna_names
        with_antenna_partitioning = "ANTENNA1" in partition_info
        xds = antenna_ids_to_names(
            xds, ant_xds, is_single_dish, with_antenna_partitioning
        )
        # but before, keep the name-id arrays, we need them for the pointing and weather xds
        ant_xds_name_ids = ant_xds["antenna_name"].set_xindex("antenna_id")
        ant_position_xds_with_ids = ant_xds["ANTENNA_POSITION"].set_xindex("antenna_id")
        # No longer needed after converting to name.
        ant_xds = ant_xds.drop_vars("antenna_id")

        # Create weather_xds
        start = time.time()
        weather_xds = create_weather_xds(in_file, ant_position_xds_with_ids)
        logger.debug("Time weather " + str(time.time() - start))

        # Create pointing_xds
        pointing_xds = xr.Dataset()
        if with_pointing:
            start = time.time()
            if pointing_interpolate:
                pointing_interp_time = xds.time
            else:
                pointing_interp_time = None
            pointing_xds = create_pointing_xds(
                in_file, ant_xds_name_ids, time_min_max, pointing_interp_time
            )
            pointing_chunksize = parse_chunksize(
                pointing_chunksize, "pointing", pointing_xds
            )
            add_encoding(pointing_xds, compressor=compressor, chunks=pointing_chunksize)
            logger.debug(
                "Time pointing (with add compressor and chunking) "
                + str(time.time() - start)
            )

        # Create phased array xds
        phased_array_xds = create_phased_array_xds(
            in_file,
            ant_xds.antenna_name,
            ant_xds.receptor_label,
            ant_xds.polarization_type,
        )

        start = time.time()

        # Time and frequency should always be increasing
        if len(xds.frequency) > 1 and xds.frequency[1] - xds.frequency[0] < 0:
            xds = xds.sel(frequency=slice(None, None, -1))

        if len(xds.time) > 1 and xds.time[1] - xds.time[0] < 0:
            xds = xds.sel(time=slice(None, None, -1))

        # Create field_and_source_xds (combines field, source and ephemeris data into one super dataset)
        start = time.time()
        if ephemeris_interpolate:
            ephemeris_interp_time = xds.time.values
        else:
            ephemeris_interp_time = None

        # if "FIELD_ID" not in partition_scheme:
        #     field_id = np.full(time_baseline_shape, -42, dtype=int)
        #     field_id[tidxs, bidxs] = tb_tool.getcol("FIELD_ID")
        #     field_id = np.max(field_id, axis=1)
        #     field_times = utime
        # else:
        #     field_id = check_if_consistent(tb_tool.getcol("FIELD_ID"), "FIELD_ID")
        #     field_times = None

        field_id = np.full(
            time_baseline_shape, -42, dtype=int
        )  # -42 used for missing baselines
        field_id[tidxs, bidxs] = tb_tool.getcol("FIELD_ID")
        field_id = np.max(field_id, axis=1)
        field_times = xds.time.values

        # col_unique = unique_1d(col)
        # assert len(col_unique) == 1, col_name + " is not consistent."
        # return col_unique[0]

        field_and_source_xds, source_id, _num_lines, field_names = (
            create_field_and_source_xds(
                in_file,
                field_id,
                xds.frequency.attrs["spectral_window_id"],
                field_times,
                is_single_dish,
                time_min_max,
                ephemeris_interpolate,
            )
        )

        logger.debug("Time field_and_source_xds " + str(time.time() - start))

        xds = fix_uvw_frame(xds, field_and_source_xds, is_single_dish)
        xds = xds.assign_coords({"field_name": ("time", field_names)})

        partition_info_misc_fields = {
            "scan_name": xds.coords["scan_name"].data,
            "intents": intents,
            "taql_where": taql_where,
        }
        if with_antenna_partitioning:
            partition_info_misc_fields["antenna_name"] = xds.coords[
                "antenna_name"
            ].data[0]
        info_dicts = create_info_dicts(
            in_file, xds, field_and_source_xds, partition_info_misc_fields, tb_tool
        )
        xds.attrs.update(info_dicts)

        # xds ready, prepare to write
        start = time.time()
        add_encoding(xds, compressor=compressor, chunks=main_chunksize)
        logger.debug("Time add compressor and chunk " + str(time.time() - start))

        file_name = os.path.join(
            out_file,
            pathlib.Path(in_file).name.replace(".ms", "") + "_" + str(ms_v4_id),
        )

        if overwrite:
            mode = "w"
        else:
            mode = "w-"

        if is_single_dish:
            xds.attrs["type"] = "spectrum"
            xds = xds.drop_vars("UVW")
            xds = xds.drop_dims("uvw_label")
        else:
            if xds.attrs["processor_info"]["type"] == "RADIOMETER":
                xds.attrs["type"] = "radiometer"
            else:
                xds.attrs["type"] = "visibility"

        start = time.time()
        ms_v4_name = pathlib.Path(in_file).name.replace(".ms", "") + "_" + str(ms_v4_id)
        ms_xdt.ds = xds

        ms_xdt["/antenna_xds"] = ant_xds
        for group_name in xds.attrs["data_groups"]:
            ms_xdt["/" + f"field_and_source_{group_name}_xds"] = field_and_source_xds

        if with_pointing and len(pointing_xds.data_vars) > 0:
            ms_xdt["/pointing_xds"] = pointing_xds

        if system_calibration_xds:
            ms_xdt["/system_calibration_xds"] = system_calibration_xds

        if gain_curve_xds:
            ms_xdt["/gain_curve_xds"] = gain_curve_xds

        if phase_calibration_xds:
            ms_xdt["/phase_calibration_xds"] = phase_calibration_xds

        if weather_xds:
            ms_xdt["/weather_xds"] = weather_xds

        if phased_array_xds:
            ms_xdt["/phased_array_xds"] = phased_array_xds

        if storage_backend == "zarr":
            ms_xdt.to_zarr(store=os.path.join(out_file, ms_v4_name))
        elif storage_backend == "netcdf":
            # xds.to_netcdf(path=file_name+"/MAIN", mode=mode) #Does not work
            raise
        logger.debug("Write data  " + str(time.time() - start))

    # logger.info("Saved ms_v4 " + file_name + " in " + str(time.time() - start_with) + "s")


def antenna_ids_to_names(
    xds: xr.Dataset,
    ant_xds: xr.Dataset,
    is_single_dish: bool,
    with_antenna_partitioning,
) -> xr.Dataset:
    """
    Turns the antenna_ids that we get from MSv2 into MSv4 antenna_name

    Parameters
    ----------
    xds: xr.Dataset
        A main xds (MSv4)
    ant_xds: xr.Dataset
        The antenna_xds for this MSv4
    is_single_dish: bool
        Whether a single-dish ("spectrum" data) dataset
    with_antenna_partitioning: bool
        Whether the MSv4 partitions include the antenna axis => only
        one antenna (and implicitly one 'baseline' - auto-correlation)

    Returns
    ----------
    xr.Dataset
        The main xds with antenna_id replaced with antenna_name
    """
    ant_xds = ant_xds.set_xindex(
        "antenna_id"
    )  # Allows for non-dimension coordinate selection.

    if not is_single_dish:  # Interferometer
        xds["baseline_antenna1_id"].data = ant_xds["antenna_name"].sel(
            antenna_id=xds["baseline_antenna1_id"].data
        )
        xds["baseline_antenna2_id"].data = ant_xds["antenna_name"].sel(
            antenna_id=xds["baseline_antenna2_id"].data
        )
        xds = xds.rename(
            {
                "baseline_antenna1_id": "baseline_antenna1_name",
                "baseline_antenna2_id": "baseline_antenna2_name",
            }
        )
    else:
        if not with_antenna_partitioning:
            # baseline_antenna1_id will be removed soon below, but it is useful here to know the actual antenna_ids,
            # as opposed to the baseline_ids which can mismatch when data is missing for some antennas
            xds["baseline_id"] = ant_xds["antenna_name"].sel(
                antenna_id=xds["baseline_antenna1_id"]
            )
        else:
            xds["baseline_id"] = ant_xds["antenna_name"]

        unwanted_coords_from_ant_xds = [
            "antenna_id",
            "antenna_name",
            "mount",
            "station_name",
        ]
        for unwanted_coord in unwanted_coords_from_ant_xds:
            xds = xds.drop_vars(unwanted_coord)

        # Rename a dim coord started generating warnings (index not re-created). Swap dims, create coord
        # https://github.com/pydata/xarray/pull/6999
        xds = xds.swap_dims({"baseline_id": "antenna_name"})
        xds = xds.assign_coords({"antenna_name": xds["baseline_id"].data})
        xds = xds.drop_vars("baseline_id")

        # drop more vars that seem unwanted in main_sd_xds, but there shouuld be a better way
        # of not creating them in the first place
        unwanted_coords_sd = ["baseline_antenna1_id", "baseline_antenna2_id"]
        for unwanted_coord in unwanted_coords_sd:
            xds = xds.drop_vars(unwanted_coord)

    return xds


def add_group_to_data_groups(
    data_groups: dict, what_group: str, correlated_data_name: str, uvw: bool = True
):
    """
    Adds one correlated_data variable to the data_groups dict.
    A utility function to use when creating/updating data_groups from MSv2 data columns
    / data variables.

    Parameters
    ----------
    data_groups: str
        The data_groups dict of an MSv4 xds. It is updated in-place
    what_group: str
        Name of the data group: "base", "corrected", "model", etc.
    correlated_data_name: str
        Name of the correlated_data var: "VISIBILITY", "VISIBILITY_CORRECTED", "SPECTRUM", etc.
    uvw: bool
        Whether to add a uvw field to the data group (assume True = interferometric data).
    """
    data_groups[what_group] = {
        "correlated_data": correlated_data_name,
        "flag": "FLAG",
        "weight": "WEIGHT",
        "field_and_source": f"field_and_source_{what_group}_xds",
        "description": f"Data group derived from the data column '{correlated_data_name}' of an MSv2 converted to MSv4",
        "date": datetime.datetime.now(datetime.timezone.utc).isoformat(),
    }
    if uvw:
        data_groups[what_group]["uvw"] = "UVW"


def add_data_groups(xds):
    xds.attrs["data_groups"] = {}

    data_groups = xds.attrs["data_groups"]
    if "VISIBILITY" in xds:
        add_group_to_data_groups(data_groups, "base", "VISIBILITY")

    if "VISIBILITY_CORRECTED" in xds:
        add_group_to_data_groups(data_groups, "corrected", "VISIBILITY_CORRECTED")

    if "VISIBILITY_MODEL" in xds:
        add_group_to_data_groups(data_groups, "model", "VISIBILITY_MODEL")

    is_single_dish = False
    if "SPECTRUM" in xds:
        add_group_to_data_groups(data_groups, "base", "SPECTRUM", False)
        is_single_dish = True

    if "SPECTRUM_MODEL" in xds:
        add_group_to_data_groups(data_groups, "model", "SPECTRUM_MODEL", False)
        is_single_dish = True

    if "SPECTRUM_CORRECTED" in xds:
        add_group_to_data_groups(data_groups, "corrected", "SPECTRUM_CORRECTED", False)
        is_single_dish = True

    return xds, is_single_dish<|MERGE_RESOLUTION|>--- conflicted
+++ resolved
@@ -634,34 +634,6 @@
                         main_chunksize,
                     )
                 else:
-<<<<<<< HEAD
-                    if col in time_parallel_columns:
-                        xds[col_to_data_variable_names[col]] = xr.DataArray(
-                            read_col_conversion(
-                                table_manager,
-                                col,
-                                time_baseline_shape,
-                                tidxs,
-                                bidxs,
-                                use_table_iter,
-                                time_chunksize,
-                            ),
-                            dims=col_dims[col],
-                        )
-                    else:
-                        xds[col_to_data_variable_names[col]] = xr.DataArray(
-                            read_col_conversion_numpy(
-                                table_manager,
-                                col,
-                                time_baseline_shape,
-                                tidxs,
-                                bidxs,
-                                use_table_iter,
-                                time_chunksize,
-                            ),
-                            dims=col_dims[col],
-                        )
-=======
                     col_data = read_col_conversion(
                         table_manager,
                         col,
@@ -673,12 +645,10 @@
                     )
                     if col == "TIME_CENTROID":
                         col_data = convert_casacore_time(col_data, False)
-
                     xds[col_to_data_variable_names[col]] = xr.DataArray(
                         col_data,
                         dims=col_dims[col],
                     )
->>>>>>> 747e6f50
 
                 xds[col_to_data_variable_names[col]].attrs.update(
                     create_attribute_metadata(col, main_column_descriptions)

from collections import deque
import datetime
import importlib
import numcodecs
import os
import pathlib
import time
from typing import Callable, Dict, Union

import dask.array as da
import numpy as np
import xarray as xr
import traceback

import toolviper.utils.logger as logger

try:
    from casacore import tables
except ImportError:
    import xradio._utils._casacore.casacore_from_casatools as tables

from xradio.measurement_set._utils._msv2.msv4_sub_xdss import (
    create_pointing_xds,
    create_system_calibration_xds,
    create_weather_xds,
    create_phased_array_xds,
)
from .msv4_info_dicts import create_info_dicts
from xradio.measurement_set.schema import MSV4_SCHEMA_VERSION
from xradio.measurement_set._utils._msv2.create_antenna_xds import (
    create_antenna_xds,
    create_gain_curve_xds,
    create_phase_calibration_xds,
)
from xradio.measurement_set._utils._msv2.create_field_and_source_xds import (
    create_field_and_source_xds,
)
from xradio._utils.schema import column_description_casacore_to_msv4_measure
from .msv2_to_msv4_meta import (
    create_attribute_metadata,
    col_to_data_variable_names,
    col_dims,
)

from .._zarr.encoding import add_encoding
from .subtables import subt_rename_ids
from ._tables.table_query import open_table_ro, open_query, TableManager
from ._tables.read import (
    convert_casacore_time,
    extract_table_attributes,
    read_col_conversion_numpy,
    read_col_conversion_dask,
    load_generic_table,
)
from ._tables.read_main_table import get_baselines, get_baseline_indices, get_utimes_tol
from .._utils.stokes_types import stokes_types
from xradio._utils.list_and_array import check_if_consistent, unique_1d
from xradio._utils.dict_helpers import make_spectral_coord_reference_dict, make_quantity


def parse_chunksize(
    chunksize: Union[Dict, float, None], xds_type: str, xds: xr.Dataset
) -> Dict[str, int]:
    """
    Parameters
    ----------
    chunksize : Union[Dict, float, None]
        Desired maximum size of the chunks, either as a dict of per-dimension sizes or as
        an amount of memory
    xds_type : str
        whether to use chunking logic for main or pointing datasets
    xds : xr.Dataset
        dataset to calculate best chunking

    Returns
    -------
    Dict[str, int]
        dictionary of chunk sizes (as dim->size)
    """
    if isinstance(chunksize, dict):
        check_chunksize(chunksize, xds_type)
    elif isinstance(chunksize, float):
        chunksize = mem_chunksize_to_dict(chunksize, xds_type, xds)
    elif chunksize is not None:
        raise ValueError(
            f"Chunk size expected as a dict or a float, got: "
            f" {chunksize} (of type {type(chunksize)}"
        )

    return chunksize


def check_chunksize(chunksize: dict, xds_type: str) -> None:
    """
    Rudimentary check of the chunksize parameters to catch obvious errors early before
    more work is done.
    """
    # perphaps start using some TypeDict or/and validator like pydantic?
    if xds_type == "main":
        allowed_dims = [
            "time",
            "baseline_id",
            "antenna_name",
            "frequency",
            "polarization",
        ]
    elif xds_type == "pointing":
        allowed_dims = ["time", "antenna"]

    msg = ""
    for dim in chunksize.keys():
        if dim not in allowed_dims:
            msg += f"dimension {dim} not allowed in {xds_type} dataset:\n"
    if msg:
        raise ValueError(f"Wrong keys found in chunksize: {msg}")


def mem_chunksize_to_dict(
    chunksize: float, xds_type: str, xds: xr.Dataset
) -> Dict[str, int]:
    """
    Given a desired 'chunksize' as amount of memory in GB, calculate best chunk sizes
    for every dimension of an xds.

    Parameters
    ----------
    chunksize : float
        Desired maximum size of the chunks
    xds_type : str
        whether to use chunking logic for main or pointing datasets
    xds : xr.Dataset
        dataset to auto-calculate chunking of its dimensions

    Returns
    -------
    Dict[str, int]
        dictionary of chunk sizes (as dim->size)
    """

    if xds_type == "pointing":
        sizes = mem_chunksize_to_dict_pointing(chunksize, xds)
    elif xds_type == "main":
        sizes = mem_chunksize_to_dict_main(chunksize, xds)
    else:
        raise RuntimeError(f"Unexpected type: {xds_type=}")

    return sizes


GiBYTES_TO_BYTES = 1024 * 1024 * 1024


def mem_chunksize_to_dict_main(chunksize: float, xds: xr.Dataset) -> Dict[str, int]:
    """
    Checks the assumption that all polarizations can be held in memory, at least for one
    data point (one time, one freq, one channel).

    It presently relies on the logic of mem_chunksize_to_dict_main_balanced() to find a
    balanced list of dimension sizes for the chunks

    Assumes these relevant dims: (time, antenna_name/baseline_id, frequency,
    polarization).
    """

    sizeof_vis = itemsize_spec(xds)
    size_all_pols = sizeof_vis * xds.sizes["polarization"]
    if size_all_pols / GiBYTES_TO_BYTES > chunksize:
        raise RuntimeError(
            "Cannot calculate chunk sizes when memory bound ({chunksize}) does not even allow all polarizations in one chunk"
        )

    baseline_or_antenna_name = find_baseline_or_antenna_var(xds)
    total_size = calc_used_gb(xds.sizes, baseline_or_antenna_name, sizeof_vis)

    ratio = chunksize / total_size
    chunked_dims = ["time", baseline_or_antenna_name, "frequency", "polarization"]
    if ratio >= 1:
        result = {dim: xds.sizes[dim] for dim in chunked_dims}
        logger.debug(
            f"{chunksize=} GiB is enough to fully hold {total_size=} GiB (for {xds.sizes=}) in memory in one chunk"
        )
    else:
        xds_dim_sizes = {k: xds.sizes[k] for k in chunked_dims}
        result = mem_chunksize_to_dict_main_balanced(
            chunksize, xds_dim_sizes, baseline_or_antenna_name, sizeof_vis
        )

    return result


def mem_chunksize_to_dict_main_balanced(
    chunksize: float,
    xds_dim_sizes: dict,
    baseline_or_antenna_name: str,
    sizeof_vis: int,
) -> Dict[str, int]:
    """
    Assumes the ratio is <1 and all pols can fit in memory (from
    mem_chunksize_to_dict_main()).

    What is kept balanced is the fraction of the total size of every dimension included in a
    chunk. For example, time: 10, baseline: 100, freq: 1000, if we can afford about 33% in
    one chunk, the chunksize will be ~ time: 3, baseline: 33, freq: 333.
    The polarization axis is excluded from the calculations.
    Because this can leave a leftover (below or above the desired chunksize limit) and
    adjustment is done to get the final memory use below but as close as possible to
    'chunksize'. This adjustment alters the balance.

    Parameters
    ----------
    chunksize : float
        Desired maximum size of the chunks
    xds_dim_sizes : dict
        Dataset dimension sizes as dim_name->size
    sizeof_vis : int
        Size in bytes of a data point (one visibility / spectrum value)

    Returns
    -------
    Dict[str, int]
        dictionary of chunk sizes (as dim->size)
    """

    dim_sizes = [size for size in xds_dim_sizes.values()]
    # Fix fourth dim (polarization) to all (not free to auto-calculate)
    free_dims_mask = np.array([True, True, True, False])

    total_size = np.prod(dim_sizes) * sizeof_vis / GiBYTES_TO_BYTES
    ratio = chunksize / total_size

    dim_chunksizes = np.array(dim_sizes, dtype="int64")
    factor = ratio ** (1 / np.sum(free_dims_mask))
    dim_chunksizes[free_dims_mask] = np.maximum(
        dim_chunksizes[free_dims_mask] * factor, 1
    )
    used = np.prod(dim_chunksizes) * sizeof_vis / GiBYTES_TO_BYTES

    logger.debug(
        f"Auto-calculating main chunk sizes. First order approximation {dim_chunksizes=}, used total: {used} GiB (with {chunksize=} GiB)"
    )

    # Iterate through the dims, starting from the dims with lower chunk size
    #  (=bigger impact of a +1)
    # Note the use of np.floor, this iteration can either increase or decrease sizes,
    #  if increasing sizes we want to keep mem use below the upper limit, floor(2.3) = +2
    #  if decreasing sizes we want to take mem use below the upper limit, floor(-2.3) = -3
    indices = np.argsort(dim_chunksizes[free_dims_mask])
    for idx in indices:
        left = chunksize - used
        other_dims_mask = np.ones(free_dims_mask.shape, dtype=bool)
        other_dims_mask[idx] = False
        delta = np.divide(
            left,
            np.prod(dim_chunksizes[other_dims_mask]) * sizeof_vis / GiBYTES_TO_BYTES,
        )
        int_delta = np.floor(delta)
        if abs(int_delta) > 0 and int_delta + dim_chunksizes[idx] > 0:
            dim_chunksizes[idx] += int_delta
        used = np.prod(dim_chunksizes) * sizeof_vis / GiBYTES_TO_BYTES

    chunked_dim_names = ["time", baseline_or_antenna_name, "frequency", "polarization"]
    dim_chunksizes_int = [int(v) for v in dim_chunksizes]
    result = dict(zip(chunked_dim_names, dim_chunksizes_int))

    logger.debug(
        f"Auto-calculated main chunk sizes with {chunksize=}, {total_size=} GiB (for {dim_sizes=}): {result=} which uses {used} GiB."
    )

    return result


def mem_chunksize_to_dict_pointing(chunksize: float, xds: xr.Dataset) -> Dict[str, int]:
    """
    Equivalent to mem_chunksize_to_dict_main adapted to pointing xdss.
    Assumes these relevant dims: (time, antenna, direction).
    """

    if not xds.sizes:
        return {}

    sizeof_pointing = itemsize_pointing_spec(xds)
    chunked_dim_names = [name for name in xds.sizes.keys()]
    dim_sizes = [size for size in xds.sizes.values()]
    total_size = np.prod(dim_sizes) * sizeof_pointing / GiBYTES_TO_BYTES

    # Fix third dim (direction) to all
    free_dims_mask = np.array([True, True, False])

    ratio = chunksize / total_size
    if ratio >= 1:
        logger.debug(
            f"Pointing chunsize: {chunksize=} GiB is enough to fully hold {total_size=} GiB (for {xds.sizes=}) in memory in one chunk"
        )
        dim_chunksizes = dim_sizes
    else:
        # balanced
        dim_chunksizes = np.array(dim_sizes, dtype="int")
        factor = ratio ** (1 / np.sum(free_dims_mask))
        dim_chunksizes[free_dims_mask] = np.maximum(
            dim_chunksizes[free_dims_mask] * factor, 1
        )
        used = np.prod(dim_chunksizes) * sizeof_pointing / GiBYTES_TO_BYTES

        logger.debug(
            f"Auto-calculating pointing chunk sizes. First order approximation: {dim_chunksizes=}, used total: {used=} GiB (with {chunksize=} GiB"
        )

        indices = np.argsort(dim_chunksizes[free_dims_mask])
        # refine dim_chunksizes
        for idx in indices:
            left = chunksize - used
            other_dims_mask = np.ones(free_dims_mask.shape, dtype=bool)
            other_dims_mask[idx] = False
            delta = np.divide(
                left,
                np.prod(dim_chunksizes[other_dims_mask])
                * sizeof_pointing
                / GiBYTES_TO_BYTES,
            )
            int_delta = np.floor(delta)
            if abs(int_delta) > 0 and int_delta + dim_chunksizes[idx] > 0:
                dim_chunksizes[idx] += int_delta

            used = np.prod(dim_chunksizes) * sizeof_pointing / GiBYTES_TO_BYTES

    dim_chunksizes_int = [int(v) for v in dim_chunksizes]
    result = dict(zip(chunked_dim_names, dim_chunksizes_int))

    if ratio < 1:
        logger.debug(
            f"Auto-calculated pointing chunk sizes with {chunksize=}, {total_size=} GiB (for {xds.sizes=}): {result=} which uses {used} GiB."
        )

    return result


def find_baseline_or_antenna_var(xds: xr.Dataset) -> str:
    if "baseline_id" in xds.coords:
        baseline_or_antenna_name = "baseline_id"
    elif "antenna_name" in xds.coords:
        baseline_or_antenna_name = "antenna_name"

    return baseline_or_antenna_name


def itemsize_spec(xds: xr.Dataset) -> int:
    """
    Size in bytes of one visibility (or spectrum) value.
    """
    names = ["SPECTRUM", "VISIBILITY"]
    itemsize = 8
    for var in names:
        if var in xds.data_vars:
            var_name = var
            itemsize = np.dtype(xds.data_vars[var_name].dtype).itemsize
            break

    return itemsize


def itemsize_pointing_spec(xds: xr.Dataset) -> int:
    """
    Size in bytes of one pointing (or spectrum) value.
    """
    pnames = ["BEAM_POINTING"]
    itemsize = 8
    for var in pnames:
        if var in xds.data_vars:
            var_name = var
            itemsize = np.dtype(xds.data_vars[var_name].dtype).itemsize
            break

    return itemsize


def calc_used_gb(
    chunksizes: dict, baseline_or_antenna_name: str, sizeof_vis: int
) -> float:
    return (
        chunksizes["time"]
        * chunksizes[baseline_or_antenna_name]
        * chunksizes["frequency"]
        * chunksizes["polarization"]
        * sizeof_vis
        / GiBYTES_TO_BYTES
    )


# TODO: if the didxs are not used in read_col_conversion, remove didxs from here (and convert_and_write_partition)
def calc_indx_for_row_split(tb_tool, taql_where):
    # Allow TableManager object to be used
    if isinstance(tb_tool, TableManager):
        tb_tool = tb_tool.get_table()

    baselines = get_baselines(tb_tool)
    col_names = tb_tool.colnames()
    cshapes = [
        np.array(tb_tool.getcell(col, 0)).shape
        for col in col_names
        if tb_tool.iscelldefined(col, 0)
    ]

    freq_cnt, pol_cnt = [(cc[0], cc[1]) for cc in cshapes if len(cc) == 2][0]
    utimes, tol = get_utimes_tol(tb_tool, taql_where)

    tidxs = np.searchsorted(utimes, tb_tool.getcol("TIME"))

    ts_ant1, ts_ant2 = (
        tb_tool.getcol("ANTENNA1"),
        tb_tool.getcol("ANTENNA2"),
    )

    ts_bases = np.column_stack((ts_ant1, ts_ant2))
    bidxs = get_baseline_indices(baselines, ts_bases)

    # some antenna 2"s will be out of bounds for this chunk, store rows that are in bounds

    didxs = np.where((bidxs >= 0) & (bidxs < len(baselines)))[0]

    baseline_ant1_id = baselines[:, 0]
    baseline_ant2_id = baselines[:, 1]

    return (
        tidxs,
        bidxs,
        didxs,
        baseline_ant1_id,
        baseline_ant2_id,
        convert_casacore_time(utimes, False),
    )


def create_coordinates(
    xds, in_file, ddi, utime, interval, baseline_ant1_id, baseline_ant2_id, scan_id
):
    coords = {
        "time": utime,
        "baseline_antenna1_id": ("baseline_id", baseline_ant1_id),
        "baseline_antenna2_id": ("baseline_id", baseline_ant2_id),
        "baseline_id": np.arange(len(baseline_ant1_id)),
        "scan_name": ("time", scan_id.astype(str)),
        "uvw_label": ["u", "v", "w"],
    }

    ddi_xds = load_generic_table(in_file, "DATA_DESCRIPTION").sel(row=ddi)
    pol_setup_id = ddi_xds.POLARIZATION_ID.values
    spectral_window_id = int(ddi_xds.SPECTRAL_WINDOW_ID.values)

    spectral_window_xds = load_generic_table(
        in_file,
        "SPECTRAL_WINDOW",
        rename_ids=subt_rename_ids["SPECTRAL_WINDOW"],
    ).sel(spectral_window_id=spectral_window_id)
    coords["frequency"] = spectral_window_xds["CHAN_FREQ"].data[
        ~(np.isnan(spectral_window_xds["CHAN_FREQ"].data))
    ]

    pol_xds = load_generic_table(
        in_file,
        "POLARIZATION",
        rename_ids=subt_rename_ids["POLARIZATION"],
    )
    num_corr = int(pol_xds["NUM_CORR"][pol_setup_id].values)
    coords["polarization"] = np.vectorize(stokes_types.get)(
        pol_xds["CORR_TYPE"][pol_setup_id, :num_corr].values
    )

    xds = xds.assign_coords(coords)

    ###### Create Frequency Coordinate ######
    freq_column_description = spectral_window_xds.attrs["other"]["msv2"]["ctds_attrs"][
        "column_descriptions"
    ]

    msv4_measure = column_description_casacore_to_msv4_measure(
        freq_column_description["CHAN_FREQ"],
        ref_code=spectral_window_xds["MEAS_FREQ_REF"].data,
    )
    xds.frequency.attrs.update(msv4_measure)

    spw_name = spectral_window_xds.NAME.values.item()
    if (spw_name is None) or (spw_name == "none") or (spw_name == ""):
        spw_name = "spw_" + str(spectral_window_id)
    else:
        # spw_name = spectral_window_xds.NAME.values.item()
        spw_name = spw_name + "_" + str(spectral_window_id)

    xds.frequency.attrs["spectral_window_name"] = spw_name
    msv4_measure = column_description_casacore_to_msv4_measure(
        freq_column_description["REF_FREQUENCY"],
        ref_code=spectral_window_xds["MEAS_FREQ_REF"].data,
    )
    xds.frequency.attrs["reference_frequency"] = make_spectral_coord_reference_dict(
        float(spectral_window_xds.REF_FREQUENCY.values),
        msv4_measure["units"],
        msv4_measure["observer"],
    )
    xds.frequency.attrs["spectral_window_id"] = spectral_window_id

    # Add if doppler table is present
    # xds.frequency.attrs["doppler_velocity"] =
    # xds.frequency.attrs["doppler_type"] =

    unique_chan_width = unique_1d(
        spectral_window_xds["CHAN_WIDTH"].data[
            np.logical_not(np.isnan(spectral_window_xds["CHAN_WIDTH"].data))
        ]
    )
    # assert len(unique_chan_width) == 1, "Channel width varies for spectral_window."
    # xds.frequency.attrs["channel_width"] = spectral_window_xds.chan_width.data[
    #    ~(np.isnan(spectral_window_xds.chan_width.data))
    # ]  # unique_chan_width[0]
    msv4_measure = column_description_casacore_to_msv4_measure(
        freq_column_description["CHAN_WIDTH"],
        ref_code=spectral_window_xds["MEAS_FREQ_REF"].data,
    )
    xds.frequency.attrs["channel_width"] = make_quantity(
        np.abs(unique_chan_width[0]), msv4_measure["units"] if msv4_measure else ["Hz"]
    )

    ###### Create Time Coordinate ######
    main_table_attrs = extract_table_attributes(in_file)
    main_column_descriptions = main_table_attrs["column_descriptions"]
    msv4_measure = column_description_casacore_to_msv4_measure(
        main_column_descriptions["TIME"]
    )
    xds.time.attrs.update(msv4_measure)

    msv4_measure = column_description_casacore_to_msv4_measure(
        main_column_descriptions["INTERVAL"]
    )
    xds.time.attrs["integration_time"] = make_quantity(
        interval, msv4_measure["units"] if msv4_measure else ["s"]
    )

    return xds


def find_min_max_times(tb_tool: tables.table, taql_where: str) -> tuple:
    """
    Find the min/max times in an MSv4, for constraining pointing.

    To avoid numerical comparison issues (leaving out some times at the edges),
    it substracts/adds a tolerance from/to the min and max values. The tolerance
    is a fraction of the difference between times / interval of the MS (see
    get_utimes_tol()).

    Parameters
    ----------
    tb_tool : tables.table
        table (query) opened with an MSv4 query

    taql_where : str
        TaQL where that defines the partition of this MSv4

    Returns
    -------
    tuple
        min/max times (raw time values from the Msv2 table)
    """
    utimes, tol = get_utimes_tol(tb_tool, taql_where)
    time_min = utimes.min() - tol
    time_max = utimes.max() + tol
    return (time_min, time_max)


def create_data_variables(
    in_file,
    xds,
    table_manager,
    time_baseline_shape,
    tidxs,
    bidxs,
    didxs,
    use_table_iter,
    parallel_mode,
    main_chunksize,
):
    time_chunksize = main_chunksize.get("time", None) if main_chunksize else None
    if parallel_mode == "time" and time_chunksize is None:
        logger.warning(
            "'time' isn't specified in `main_chunksize`. Defaulting to `parallel_mode = 'none'`."
        )
        parallel_mode = "none"

    # Create Data Variables
    with table_manager.get_table() as tb_tool:
        col_names = tb_tool.colnames()

    target_cols = set(col_names) & set(col_to_data_variable_names.keys())
    if target_cols.issuperset({"WEIGHT", "WEIGHT_SPECTRUM"}):
        target_cols.remove("WEIGHT")

    main_table_attrs = extract_table_attributes(in_file)
    main_column_descriptions = main_table_attrs["column_descriptions"]

    # Use a double-ended queue in case WEIGHT_SPECTRUM conversion fails, and
    # we need to add WEIGHT to list of columns to convert during iteration
    target_cols = deque(target_cols)

    while target_cols:
        col = target_cols.popleft()
        datavar_name = col_to_data_variable_names[col]
        read_col_conversion = get_read_col_conversion_function(col, parallel_mode)

        try:
            start = time.time()
            col_data = read_col_conversion(
                table_manager,
                col,
                time_baseline_shape,
                tidxs,
                bidxs,
                use_table_iter,
                time_chunksize,
            )

            if col == "TIME_CENTROID":
                col_data = convert_casacore_time(col_data, False)

            elif col == "WEIGHT":
                col_data = repeat_weight_array(
                    col_data, parallel_mode, xds.sizes, main_chunksize
                )

            xds[datavar_name] = xr.DataArray(
                col_data,
                dims=col_dims[col],
                attrs=create_attribute_metadata(col, main_column_descriptions),
            )
            logger.debug(f"Time to read column {col} : {time.time() - start}")

        except Exception as exc:
            logger.debug(f"Could not load column {col}, exception: {exc}")
            logger.debug(traceback.format_exc())

            if col == "WEIGHT_SPECTRUM" and "WEIGHT" in col_names:
                logger.debug(
                    "Failed to convert WEIGHT_SPECTRUM column: "
                    "will attempt to use WEIGHT instead"
                )
                target_cols.append("WEIGHT")


def get_read_col_conversion_function(col_name: str, parallel_mode: str) -> Callable:
    """
    Returns the appropriate read_col_conversion function: use the dask version
    for large columns and parallel_mode="time", or the numpy version otherwise.
    """
    large_columns = {
        "DATA",
        "CORRECTED_DATA",
        "MODEL_DATA",
        "WEIGHT_SPECTRUM",
        "WEIGHT",
        "FLAG",
    }
    return (
        read_col_conversion_dask
        if parallel_mode == "time" and col_name in large_columns
        else read_col_conversion_numpy
    )


def repeat_weight_array(
    weight_arr,
    parallel_mode: str,
    main_sizes: dict[str, int],
    main_chunksize: dict[str, int],
):
    """
    Repeat the weights read from the WEIGHT column along the frequency dimension.
    Returns a dask array if parallel_mode="time", or a numpy array otherwise.
    """
    reshaped_arr = weight_arr[:, :, None, :]
    repeats = (1, 1, main_sizes["frequency"], 1)

    if parallel_mode == "time":
        result = da.tile(reshaped_arr, repeats)
        # da.tile() adds each repeat as a separate chunk, so rechunking is necessary
        chunksizes = tuple(
            main_chunksize.get(dim, main_sizes[dim])
            for dim in ("time", "baseline_id", "frequency", "polarization")
        )
        return result.rechunk(chunksizes)

    return np.tile(reshaped_arr, repeats)


def add_missing_data_var_attrs(xds):
    """
    Adds in the xds attributes expected metadata that cannot be found in the input MSv2.
    For now:
    - missing single-dish/SPECTRUM metadata
    - missing interferometry/VISIBILITY_MODEL metadata
    """
    data_var_names = ["SPECTRUM", "SPECTRUM_CORRECTED"]
    for var_name in data_var_names:
        if var_name in xds.data_vars:
            xds.data_vars[var_name].attrs["units"] = [""]

    vis_var_names = ["VISIBILITY_MODEL"]
    for var_name in vis_var_names:
        if var_name in xds.data_vars and "units" not in xds.data_vars[var_name].attrs:
            # Assume MODEL uses the same units
            if "VISIBILITY" in xds.data_vars:
                xds.data_vars[var_name].attrs["units"] = xds.data_vars[
                    "VISIBILITY"
                ].attrs["units"]
            else:
                xds.data_vars[var_name].attrs["units"] = [""]

    return xds


def create_taql_query_where(partition_info: dict):
    main_par_table_cols = [
        "DATA_DESC_ID",
        "OBSERVATION_ID",
        "STATE_ID",
        "FIELD_ID",
        "SCAN_NUMBER",
        "STATE_ID",
        "ANTENNA1",
    ]

    taql_where = "WHERE "
    for col_name in main_par_table_cols:
        if col_name in partition_info:
            taql_where = (
                taql_where
                + f"({col_name} IN [{','.join(map(str, partition_info[col_name]))}]) AND"
            )
            if col_name == "ANTENNA1":
                taql_where = (
                    taql_where
                    + f"(ANTENNA2 IN [{','.join(map(str, partition_info[col_name]))}]) AND"
                )
    taql_where = taql_where[:-3]

    return taql_where


def fix_uvw_frame(
    xds: xr.Dataset, field_and_source_xds: xr.Dataset, is_single_dish: bool
) -> xr.Dataset:
    """
    Fix UVW frame

    From CASA fixvis docs: clean and the im tool ignore the reference frame claimed by the UVW column (it is often
    mislabelled as ITRF when it is really FK5 (J2000)) and instead assume the (u, v, w)s are in the same frame as the phase
    tracking center. calcuvw does not yet force the UVW column and field centers to use the same reference frame!
    Blank = use the phase tracking frame of vis.
    """
    if xds.UVW.attrs["frame"] == "ITRF":
        if is_single_dish:
            center_var = "FIELD_REFERENCE_CENTER"
        else:
            center_var = "FIELD_PHASE_CENTER"

        xds.UVW.attrs["frame"] = field_and_source_xds[center_var].attrs["frame"]

    return xds


def estimate_memory_for_partition(in_file: str, partition: dict) -> float:
    """
    Aim: given a partition description, estimates a safe maximum memory value, but avoiding overestimation
    (at least not adding not well understood factors).
    """

    def calculate_term_all_data(
        tb_tool: tables.table, ntimes: float, nbaselines: float
    ) -> tuple[list[float], bool]:
        """
        Size that DATA vars from MS will have in the MSv4, whether this MS has FLOAT_DATA
        """
        sizes_all_data_vars = []
        col_names = tb_tool.colnames()
        for data_col in ["DATA", "CORRECTED_DATA", "MODEL_DATA", "FLOAT_DATA"]:
            if data_col in col_names:
                col_descr = tb_tool.getcoldesc(data_col)
                if "shape" in col_descr and isinstance(col_descr["shape"], np.ndarray):
                    # example: "shape": array([15,  4]) => gives pols x channels
                    cells_in_row = col_descr["shape"].prod()
                else:
                    first_row = np.array(tb_tool.col(data_col)[0])
                    cells_in_row = np.prod(first_row.shape)

                if col_descr["valueType"] == "complex":
                    # Assume. Otherwise, read first column and get the itemsize:
                    # col_dtype = np.array(mtable.col(data_col)[0]).dtype
                    # cell_size = col_dtype.itemsize
                    cell_size = 4
                    if data_col != "FLOAT_DATA":
                        cell_size *= 2
                elif col_descr["valueType"] == "float":
                    cell_size = 4

                # cells_in_row should account for the polarization and frequency dims
                size_data_var = ntimes * nbaselines * cells_in_row * cell_size

                sizes_all_data_vars.append(size_data_var)

        is_float_data = "FLOAT_DATA" in col_names

        return sizes_all_data_vars, is_float_data

    def calculate_term_weight_flag(size_largest_data, is_float_data) -> float:
        """
        Size that WEIGHT and FLAG will have in the MSv4, derived from the size of the
        MSv2 DATA col=> MSv4 VIS/SPECTRUM data var.
        """
        # Factors of the relative "cell_size" wrt the DATA var
        # WEIGHT_SPECTRUM size: DATA (IF), DATA/2 (SD)
        factor_weight = 1.0 if is_float_data else 0.5
        factor_flag = 1.0 / 4.0 if is_float_data else 1.0 / 8.0

        return size_largest_data * (factor_weight + factor_flag)

    def calculate_term_other_data_vars(
        ntimes: int, nbaselines: int, is_float_data: bool
    ) -> float:
        """
        Size all data vars other than the DATA (visibility/spectrum) vars will have in the MSv4

        For the rest of columns, including indices/iteration columns and other
        scalar columns could say approx ->5% of the (large) data cols

        """
        # Small ones, but as they are loaded into data arrays, why not including,
        # For example: UVW (3xscalar), EXPOSURE, TIME_CENTROID
        # assuming float64 in output MSv4
        item_size = 8
        return ntimes * nbaselines * (3 + 1 + 1) * item_size

    def calculate_term_calc_indx_for_row_split(msv2_nrows: int) -> float:
        """
        Account for the indices produced in calc_indx_for_row_split():
        the dominating ones are: tidxs, bidxs, didxs.

        In terms of amount of memory represented by this term relative to the
        total, it becomes relevant proportionally to the ratio between
           nrows / (chans x pols)
        - for example LOFAR long scans/partitions with few channels,
        but its value is independent from # chans, pols.
        """
        item_size = 8
        # 3 are: tidxs, bidxs, didxs
        return msv2_nrows * 3 * item_size

    def calculate_term_other_msv2_indices(msv2_nrows: int) -> float:
        """
        Account for the allocations to load ID, etc. columns from input MSv2.
        The converter needs to load: OBSERVATION_ID, INTERVAL, SCAN_NUMBER.
        These are loaded one after another (allocations do not stack up).
        Also, in most memory profiles these allocations are released once we
        get to create_data_variables(). As such, adding this term will most
        likely lead to overestimation (but adding it for safety).

        Simlarly as with calculate_term_calc_indx_for_row_split() this term
        becomes relevant when the ratio 'nrows / (chans x pols)' is high.
        """
        # assuming float64/int64 in input MSv2, which seems to be the case,
        # except for OBSERVATION_ID (int32)
        item_size = 8
        return msv2_nrows * item_size

    def calculate_term_attrs(size_estimate_main_xds: float) -> float:
        """Rough guess which seems to be more than enough"""
        # could also account for info_dicts (which seem to require typically ~1 MB)
        return 10 * 1024 * 1024

    def calculate_term_sub_xds(size_estimate_main_xds: float) -> float:
        """
        This is still very rough. Just seemingly working for now. Not taking into account the dims
        of the sub-xdss, interpolation options used, etc.
        """
        # Most cases so far 1% seems enough
        return 0.015 * size_estimate_main_xds

    def calculate_term_to_zarr(size_estimate_main_xds: float) -> float:
        """
        The to_zarr call on the main_xds seems to allocate 10s or 100s of MBs, presumably for buffers.
        That adds on top of the expected main_xds size.
        This is currently a very rough extrapolation and is being (mis)used to give a safe up to 5-6%
        overestimation. Perhaps we should drop this term once other sub-xdss are accounted for (and
        this term could be replaced by a similar, smaller but still safe over-estimation percentage).
        """
        return 0.05 * size_estimate_main_xds

    taql_partition = create_taql_query_where(partition)
    taql_main = f"select * from $mtable {taql_partition}"
    with open_table_ro(in_file) as mtable:
        with open_query(mtable, taql_main) as tb_tool:
            # Do not feel tempted to rely on nrows. nrows tends to underestimate memory when baselines are missing.
            # For some EVN datasets that can easily underestimate by a 50%
            utimes, _tol = get_utimes_tol(mtable, taql_partition)
            ntimes = len(utimes)
            nbaselines = len(get_baselines(tb_tool))

            # Still, use nrwos for estimations related to sizes of input (MSv2)
            # columns, not sizes of output (MSv4) data vars
            msv2_nrows = tb_tool.nrows()

            sizes_all_data, is_float_data = calculate_term_all_data(
                tb_tool, ntimes, nbaselines
            )

    size_largest_data = np.max(sizes_all_data)
    sum_sizes_data = np.sum(sizes_all_data)
    estimate_main_xds = (
        sum_sizes_data
        + calculate_term_weight_flag(size_largest_data, is_float_data)
        + calculate_term_other_data_vars(ntimes, nbaselines, is_float_data)
    )
    estimate = (
        estimate_main_xds
        + calculate_term_calc_indx_for_row_split(msv2_nrows)
        + calculate_term_other_msv2_indices(msv2_nrows)
        + calculate_term_sub_xds(estimate_main_xds)
        + calculate_term_to_zarr(estimate_main_xds)
        + calculate_term_attrs(estimate_main_xds)
    )
    estimate /= GiBYTES_TO_BYTES

    return estimate


def estimate_memory_and_cores_for_partitions(
    in_file: str, partitions: list
) -> tuple[float, int, int]:
    """
    Estimates approximate memory required to convert an MSv2 to MSv4, given
    a predefined set of partitions.
    """
    max_cores = len(partitions)

    size_estimates = [
        estimate_memory_for_partition(in_file, part_description)
        for part_description in partitions
    ]
    max_estimate = np.max(size_estimates) if size_estimates else 0.0

    recommended_cores = np.ceil(max_cores / 4).astype("int")

    return float(max_estimate), int(max_cores), int(recommended_cores)


def convert_and_write_partition(
    in_file: str,
    out_file: str,
    ms_v4_id: Union[int, str],
    partition_info: Dict,
    use_table_iter: bool,
    partition_scheme: str = "ddi_intent_field",
    main_chunksize: Union[Dict, float, None] = None,
    with_pointing: bool = True,
    pointing_chunksize: Union[Dict, float, None] = None,
    pointing_interpolate: bool = False,
    ephemeris_interpolate: bool = False,
    phase_cal_interpolate: bool = False,
    sys_cal_interpolate: bool = False,
    # For zarr-python 3.x, with zarr_format=2
    compressor: numcodecs.abc.Codec = numcodecs.Zstd(level=2),
    storage_backend="zarr",
    parallel_mode: str = "none",
    overwrite: bool = False,
):
    """_summary_

    Parameters
    ----------
    in_file : str
        _description_
    out_file : str
        _description_
    intents : str
        _description_
    ddi : int, optional
        _description_, by default 0
    state_ids : _type_, optional
        _description_, by default None
    field_id : int, optional
        _description_, by default None
    main_chunksize : Union[Dict, float, None], optional
        _description_, by default None
    with_pointing: bool, optional
        _description_, by default True
    pointing_chunksize : Union[Dict, float, None], optional
        _description_, by default None
    pointing_interpolate : bool, optional
        _description_, by default None
    ephemeris_interpolate : bool, optional
        _description_, by default None
    phase_cal_interpolate : bool, optional
        _description_, by default None
    sys_cal_interpolate : bool, optional
        _description_, by default None
    compressor : numcodecs.abc.Codec, optional
        _description_, by default numcodecs.Zstd(level=2)
    storage_backend : str, optional
        _description_, by default "zarr"
    parallel_mode : _type_, optional
        _description_
    overwrite : bool, optional
        _description_, by default False

    Returns
    -------
    _type_
        _description_
    """

    ms_xdt = xr.DataTree()  # MSv4 as a Data Tree

    taql_where = create_taql_query_where(partition_info)
    table_manager = TableManager(in_file, taql_where)
    ddi = partition_info["DATA_DESC_ID"][0]
    intents = str(partition_info["OBS_MODE"][0])

    start = time.time()
    with table_manager.get_table() as tb_tool:
        if tb_tool.nrows() == 0:
            tb_tool.close()
            return xr.Dataset(), {}, {}

        logger.debug("Starting a real convert_and_write_partition")
        (
            tidxs,
            bidxs,
            didxs,
            baseline_ant1_id,
            baseline_ant2_id,
            utime,
        ) = calc_indx_for_row_split(tb_tool, taql_where)
        time_baseline_shape = (len(utime), len(baseline_ant1_id))
        logger.debug("Calc indx for row split " + str(time.time() - start))

        observation_id = check_if_consistent(
            tb_tool.getcol("OBSERVATION_ID"), "OBSERVATION_ID"
        )

        def get_observation_info(in_file, observation_id, intents):
            generic_observation_xds = load_generic_table(
                in_file,
                "OBSERVATION",
                taql_where=f" where (ROWID() IN [{str(observation_id)}])",
            )

            if intents == "None":
                intents = "obs_" + str(observation_id)

            return generic_observation_xds["TELESCOPE_NAME"].values[0], intents

        telescope_name, intents = get_observation_info(in_file, observation_id, intents)

        start = time.time()
        xds = xr.Dataset(
            attrs={
                "schema_version": MSV4_SCHEMA_VERSION,
                "creator": {
                    "software_name": "xradio",
                    "version": importlib.metadata.version("xradio"),
                },
                "creation_date": datetime.datetime.now(
                    datetime.timezone.utc
                ).isoformat(),
                "type": "visibility",
            }
        )

        # interval = check_if_consistent(tb_tool.getcol("INTERVAL"), "INTERVAL")
        interval = tb_tool.getcol("INTERVAL")

        interval_unique = unique_1d(interval)
        if len(interval_unique) > 1:
            logger.debug(
                "Integration time (interval) not consitent in partition, using median."
            )
            interval = np.median(interval)
        else:
            interval = interval_unique[0]

        scan_id = np.full(time_baseline_shape, -42, dtype=int)
        scan_id[tidxs, bidxs] = tb_tool.getcol("SCAN_NUMBER")
        scan_id = np.max(scan_id, axis=1)

        xds = create_coordinates(
            xds,
            in_file,
            ddi,
            utime,
            interval,
            baseline_ant1_id,
            baseline_ant2_id,
            scan_id,
        )
        logger.debug("Time create coordinates " + str(time.time() - start))

        start = time.time()
        main_chunksize = parse_chunksize(main_chunksize, "main", xds)
        create_data_variables(
            in_file,
            xds,
            table_manager,
            time_baseline_shape,
            tidxs,
            bidxs,
            didxs,
            use_table_iter,
            parallel_mode,
            main_chunksize,
        )

        # Add data_groups
        xds, is_single_dish = add_data_groups(xds)
        xds = add_missing_data_var_attrs(xds)

        if (
            "WEIGHT" not in xds.data_vars
        ):  # Some single dish datasets don't have WEIGHT.
            if is_single_dish:
                xds["WEIGHT"] = xr.DataArray(
                    np.ones(xds.SPECTRUM.shape, dtype=np.float64),
                    dims=xds.SPECTRUM.dims,
                )
            else:
                xds["WEIGHT"] = xr.DataArray(
                    np.ones(xds.VISIBILITY.shape, dtype=np.float64),
                    dims=xds.VISIBILITY.dims,
                )

        logger.debug("Time create data variables " + str(time.time() - start))

        # To constrain the time range to load (in pointing, ephemerides, phase_cal data_vars)
        time_min_max = find_min_max_times(tb_tool, taql_where)

        # Create ant_xds
        start = time.time()
        feed_id = unique_1d(
            np.concatenate(
                [
                    unique_1d(tb_tool.getcol("FEED1")),
                    unique_1d(tb_tool.getcol("FEED2")),
                ]
            )
        )
        antenna_id = unique_1d(
            np.concatenate(
                [xds["baseline_antenna1_id"].data, xds["baseline_antenna2_id"].data]
            )
        )

        ant_xds = create_antenna_xds(
            in_file,
            xds.frequency.attrs["spectral_window_id"],
            antenna_id,
            feed_id,
            telescope_name,
            xds.polarization,
        )
        logger.debug("Time antenna xds  " + str(time.time() - start))

        start = time.time()
        gain_curve_xds = create_gain_curve_xds(
            in_file, xds.frequency.attrs["spectral_window_id"], ant_xds
        )
        logger.debug("Time gain_curve xds  " + str(time.time() - start))

        start = time.time()
        if phase_cal_interpolate:
            phase_cal_interp_time = xds.time.values
        else:
            phase_cal_interp_time = None
        phase_calibration_xds = create_phase_calibration_xds(
            in_file,
            xds.frequency.attrs["spectral_window_id"],
            ant_xds,
            time_min_max,
            phase_cal_interp_time,
        )
        logger.debug("Time phase_calibration xds  " + str(time.time() - start))

        # Create system_calibration_xds
        start = time.time()
        if sys_cal_interpolate:
            sys_cal_interp_time = xds.time.values
        else:
            sys_cal_interp_time = None
        system_calibration_xds = create_system_calibration_xds(
            in_file,
            xds.frequency,
            ant_xds,
            sys_cal_interp_time,
        )
        logger.debug("Time system_calibation " + str(time.time() - start))

        # Change antenna_ids to antenna_names
        with_antenna_partitioning = "ANTENNA1" in partition_info
        xds = antenna_ids_to_names(
            xds, ant_xds, is_single_dish, with_antenna_partitioning
        )
        # but before, keep the name-id arrays, we need them for the pointing and weather xds
        ant_xds_name_ids = ant_xds["antenna_name"].set_xindex("antenna_id")
        ant_position_xds_with_ids = ant_xds["ANTENNA_POSITION"].set_xindex("antenna_id")
        # No longer needed after converting to name.
        ant_xds = ant_xds.drop_vars("antenna_id")

        # Create weather_xds
        start = time.time()
        weather_xds = create_weather_xds(in_file, ant_position_xds_with_ids)
        logger.debug("Time weather " + str(time.time() - start))

        # Create pointing_xds
        pointing_xds = xr.Dataset()
        if with_pointing:
            start = time.time()
            if pointing_interpolate:
                pointing_interp_time = xds.time
            else:
                pointing_interp_time = None
            pointing_xds = create_pointing_xds(
                in_file, ant_xds_name_ids, time_min_max, pointing_interp_time
            )
            pointing_chunksize = parse_chunksize(
                pointing_chunksize, "pointing", pointing_xds
            )
            add_encoding(pointing_xds, compressor=compressor, chunks=pointing_chunksize)
            logger.debug(
                "Time pointing (with add compressor and chunking) "
                + str(time.time() - start)
            )

        # Create phased array xds
        phased_array_xds = create_phased_array_xds(
            in_file,
            ant_xds.antenna_name,
            ant_xds.receptor_label,
            ant_xds.polarization_type,
        )

        start = time.time()

        # Time and frequency should always be increasing
        if len(xds.frequency) > 1 and xds.frequency[1] - xds.frequency[0] < 0:
            xds = xds.sel(frequency=slice(None, None, -1))

        if len(xds.time) > 1 and xds.time[1] - xds.time[0] < 0:
            xds = xds.sel(time=slice(None, None, -1))

        # Create field_and_source_xds (combines field, source and ephemeris data into one super dataset)
        start = time.time()

        # if "FIELD_ID" not in partition_scheme:
        #     field_id = np.full(time_baseline_shape, -42, dtype=int)
        #     field_id[tidxs, bidxs] = tb_tool.getcol("FIELD_ID")
        #     field_id = np.max(field_id, axis=1)
        #     field_times = utime
        # else:
        #     field_id = check_if_consistent(tb_tool.getcol("FIELD_ID"), "FIELD_ID")
        #     field_times = None

        field_id = np.full(
            time_baseline_shape, -42, dtype=int
        )  # -42 used for missing baselines
        field_id[tidxs, bidxs] = tb_tool.getcol("FIELD_ID")
        field_id = np.max(field_id, axis=1)
        field_times = xds.time.values

        # col_unique = unique_1d(col)
        # assert len(col_unique) == 1, col_name + " is not consistent."
        # return col_unique[0]

        field_and_source_xds, source_id, _num_lines, field_names = (
            create_field_and_source_xds(
                in_file,
                field_id,
                xds.frequency.attrs["spectral_window_id"],
                field_times,
                is_single_dish,
                time_min_max,
                ephemeris_interpolate,
            )
        )

        logger.debug("Time field_and_source_xds " + str(time.time() - start))

        xds = fix_uvw_frame(xds, field_and_source_xds, is_single_dish)
        xds = xds.assign_coords({"field_name": ("time", field_names)})

        partition_info_misc_fields = {
            "scan_name": xds.coords["scan_name"].data,
            "intents": intents,
            "taql_where": taql_where,
        }
        if with_antenna_partitioning:
            partition_info_misc_fields["antenna_name"] = xds.coords[
                "antenna_name"
            ].data[0]
        info_dicts = create_info_dicts(
            in_file, xds, field_and_source_xds, partition_info_misc_fields, tb_tool
        )
        xds.attrs.update(info_dicts)

        # xds ready, prepare to write
        start = time.time()
        add_encoding(xds, compressor=compressor, chunks=main_chunksize)
        logger.debug("Time add compressor and chunk " + str(time.time() - start))

        os.path.join(
            out_file,
            pathlib.Path(in_file).name.replace(".ms", "") + "_" + str(ms_v4_id),
        )

        if overwrite:
            mode = "w"
        else:
            mode = "w-"

        if is_single_dish:
            xds.attrs["type"] = "spectrum"
            xds = xds.drop_vars("UVW")
            xds = xds.drop_dims("uvw_label")
        else:
            if xds.attrs["processor_info"]["type"] == "RADIOMETER":
                xds.attrs["type"] = "radiometer"
            else:
                xds.attrs["type"] = "visibility"

        start = time.time()
        ms_v4_name = pathlib.Path(in_file).name.replace(".ms", "") + "_" + str(ms_v4_id)
        ms_xdt.ds = xds

        ms_xdt["/antenna_xds"] = ant_xds
        for group_name in xds.attrs["data_groups"]:
            ms_xdt["/" + f"field_and_source_{group_name}_xds"] = field_and_source_xds

        if with_pointing and len(pointing_xds.data_vars) > 0:
            ms_xdt["/pointing_xds"] = pointing_xds

        if system_calibration_xds:
            ms_xdt["/system_calibration_xds"] = system_calibration_xds

        if gain_curve_xds:
            ms_xdt["/gain_curve_xds"] = gain_curve_xds

        if phase_calibration_xds:
            ms_xdt["/phase_calibration_xds"] = phase_calibration_xds

        if weather_xds:
            ms_xdt["/weather_xds"] = weather_xds

        if phased_array_xds:
            ms_xdt["/phased_array_xds"] = phased_array_xds

        if storage_backend == "zarr":
<<<<<<< HEAD
            from xradio._utils.zarr.config import ZARR_FORMAT

            ms_xdt.to_zarr(
                store=os.path.join(out_file, ms_v4_name), zarr_format=ZARR_FORMAT
            )
=======
            ms_xdt.to_zarr(store=os.path.join(out_file, ms_v4_name), mode=mode)
>>>>>>> 06b9309d
        elif storage_backend == "netcdf":
            # xds.to_netcdf(path=file_name+"/MAIN", mode=mode) #Does not work
            raise
        logger.debug("Write data  " + str(time.time() - start))

    # logger.info("Saved ms_v4 " + file_name + " in " + str(time.time() - start_with) + "s")


def antenna_ids_to_names(
    xds: xr.Dataset,
    ant_xds: xr.Dataset,
    is_single_dish: bool,
    with_antenna_partitioning,
) -> xr.Dataset:
    """
    Turns the antenna_ids that we get from MSv2 into MSv4 antenna_name

    Parameters
    ----------
    xds: xr.Dataset
        A main xds (MSv4)
    ant_xds: xr.Dataset
        The antenna_xds for this MSv4
    is_single_dish: bool
        Whether a single-dish ("spectrum" data) dataset
    with_antenna_partitioning: bool
        Whether the MSv4 partitions include the antenna axis => only
        one antenna (and implicitly one 'baseline' - auto-correlation)

    Returns
    ----------
    xr.Dataset
        The main xds with antenna_id replaced with antenna_name
    """
    ant_xds = ant_xds.set_xindex(
        "antenna_id"
    )  # Allows for non-dimension coordinate selection.

    if not is_single_dish:  # Interferometer
        xds["baseline_antenna1_id"].data = ant_xds["antenna_name"].sel(
            antenna_id=xds["baseline_antenna1_id"].data
        )
        xds["baseline_antenna2_id"].data = ant_xds["antenna_name"].sel(
            antenna_id=xds["baseline_antenna2_id"].data
        )
        xds = xds.rename(
            {
                "baseline_antenna1_id": "baseline_antenna1_name",
                "baseline_antenna2_id": "baseline_antenna2_name",
            }
        )
    else:
        if not with_antenna_partitioning:
            # baseline_antenna1_id will be removed soon below, but it is useful here to know the actual antenna_ids,
            # as opposed to the baseline_ids which can mismatch when data is missing for some antennas
            xds["baseline_id"] = ant_xds["antenna_name"].sel(
                antenna_id=xds["baseline_antenna1_id"]
            )
        else:
            xds["baseline_id"] = ant_xds["antenna_name"]

        unwanted_coords_from_ant_xds = [
            "antenna_id",
            "antenna_name",
            "mount",
            "station_name",
        ]
        for unwanted_coord in unwanted_coords_from_ant_xds:
            xds = xds.drop_vars(unwanted_coord)

        # Rename a dim coord started generating warnings (index not re-created). Swap dims, create coord
        # https://github.com/pydata/xarray/pull/6999
        xds = xds.swap_dims({"baseline_id": "antenna_name"})
        xds = xds.assign_coords({"antenna_name": xds["baseline_id"].data})
        xds = xds.drop_vars("baseline_id")

        # drop more vars that seem unwanted in main_sd_xds, but there shouuld be a better way
        # of not creating them in the first place
        unwanted_coords_sd = ["baseline_antenna1_id", "baseline_antenna2_id"]
        for unwanted_coord in unwanted_coords_sd:
            xds = xds.drop_vars(unwanted_coord)

    return xds


def add_group_to_data_groups(
    data_groups: dict, what_group: str, correlated_data_name: str, uvw: bool = True
):
    """
    Adds one correlated_data variable to the data_groups dict.
    A utility function to use when creating/updating data_groups from MSv2 data columns
    / data variables.

    Parameters
    ----------
    data_groups: str
        The data_groups dict of an MSv4 xds. It is updated in-place
    what_group: str
        Name of the data group: "base", "corrected", "model", etc.
    correlated_data_name: str
        Name of the correlated_data var: "VISIBILITY", "VISIBILITY_CORRECTED", "SPECTRUM", etc.
    uvw: bool
        Whether to add a uvw field to the data group (assume True = interferometric data).
    """
    data_groups[what_group] = {
        "correlated_data": correlated_data_name,
        "flag": "FLAG",
        "weight": "WEIGHT",
        "field_and_source": f"field_and_source_{what_group}_xds",
        "description": f"Data group derived from the data column '{correlated_data_name}' of an MSv2 converted to MSv4",
        "date": datetime.datetime.now(datetime.timezone.utc).isoformat(),
    }
    if uvw:
        data_groups[what_group]["uvw"] = "UVW"


def add_data_groups(xds):
    xds.attrs["data_groups"] = {}

    data_groups = xds.attrs["data_groups"]
    if "VISIBILITY" in xds:
        add_group_to_data_groups(data_groups, "base", "VISIBILITY")

    if "VISIBILITY_CORRECTED" in xds:
        add_group_to_data_groups(data_groups, "corrected", "VISIBILITY_CORRECTED")

    if "VISIBILITY_MODEL" in xds:
        add_group_to_data_groups(data_groups, "model", "VISIBILITY_MODEL")

    is_single_dish = False
    if "SPECTRUM" in xds:
        add_group_to_data_groups(data_groups, "base", "SPECTRUM", False)
        is_single_dish = True

    if "SPECTRUM_MODEL" in xds:
        add_group_to_data_groups(data_groups, "model", "SPECTRUM_MODEL", False)
        is_single_dish = True

    if "SPECTRUM_CORRECTED" in xds:
        add_group_to_data_groups(data_groups, "corrected", "SPECTRUM_CORRECTED", False)
        is_single_dish = True

    return xds, is_single_dish<|MERGE_RESOLUTION|>--- conflicted
+++ resolved
@@ -1355,15 +1355,13 @@
             ms_xdt["/phased_array_xds"] = phased_array_xds
 
         if storage_backend == "zarr":
-<<<<<<< HEAD
             from xradio._utils.zarr.config import ZARR_FORMAT
 
             ms_xdt.to_zarr(
-                store=os.path.join(out_file, ms_v4_name), zarr_format=ZARR_FORMAT
+                store=os.path.join(out_file, ms_v4_name),
+                mode=mode,
+                zarr_format=ZARR_FORMAT,
             )
-=======
-            ms_xdt.to_zarr(store=os.path.join(out_file, ms_v4_name), mode=mode)
->>>>>>> 06b9309d
         elif storage_backend == "netcdf":
             # xds.to_netcdf(path=file_name+"/MAIN", mode=mode) #Does not work
             raise

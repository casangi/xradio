import numpy as np
import xarray as xr

try:
    from casacore import tables
except ImportError:
    import xradio._utils._casacore.casacore_from_casatools as tables

import toolviper.utils.logger as logger

from .subtables import subt_rename_ids
<<<<<<< HEAD
from ._tables.read import (
    casacore_numpy_to_json_safe_type,
    convert_casacore_time,
    load_generic_table,
)
from xradio._utils.list_and_array import check_if_consistent, unique_1d, to_list
=======
from ._tables.read import load_generic_table, convert_casacore_time
from xradio._utils.list_and_array import check_if_consistent
>>>>>>> 06b9309d


def create_info_dicts(
    in_file: str,
    xds: xr.Dataset,
    field_and_source_xds: xr.Dataset,
    partition_info_misc_fields: dict,
    tb_tool: tables.table,
) -> dict:
    """
    For an MSv4, produces several info dicts (partition_info, processor_info,
    observation_info). The info dicts are returned in a dictionary that
    contains them indexed by their corresponding keys, which can be used
    directly to update the attrs dict of an MSv4.

    Parameters:
    -----------
    in_file: str
       path to the input MSv2
    xds: xr.Dataset
       main xds of the MSv4 being converted
    field_and_source_xds: xr.Dataset
       field_and_source_xds subdataset
    partition_info_misc_fiels: dict
       dict with several scalar fields for the partition_info dict that are
       collected while processing the main MSv4 table. Expected: scan_id,
       obs_mode, taql_where
    tb_tool: tables.table
       table (query) on the main table with an MSv4 query

    Returns:
    --------
    info_dicts: dict
       info dicts ready to be used to update the attrs of the MSv4
    """

    info_dicts = {}

    # if "line_name" in field_and_source_xds.coords:
    #     line_name = to_list(unique_1d(np.ravel(field_and_source_xds.line_name.values)))
    # else:
    #     line_name = []

    # info_dicts["partition_info"] = {
    #     # "spectral_window_id": xds.frequency.attrs["spectral_window_id"],
    #     "spectral_window_name": xds.frequency.attrs["spectral_window_name"],
    #     # "field_id": to_list(unique_1d(field_id)),
    #     "field_name": to_list(np.unique(field_and_source_xds.field_name.values)),
    #     "polarization_setup": to_list(xds.polarization.values),
    #     "scan_name": to_list(np.unique(partition_info_misc_fields["scan_name"])),
    #     "source_name": to_list(np.unique(field_and_source_xds.source_name.values)),
    #     # "source_id": to_list(unique_1d(source_id)),
    #     "intents": partition_info_misc_fields["intents"].split(","),
    #     "taql": partition_info_misc_fields["taql_where"],
    #     "line_name": line_name,
    # }
    # if "antenna_name" in partition_info_misc_fields:
    #     info_dicts["partition_info"]["antenna_name"] = partition_info_misc_fields[
    #         "antenna_name"
    #     ]

    observation_id = check_if_consistent(
        tb_tool.getcol("OBSERVATION_ID"), "OBSERVATION_ID"
    )
    info_dicts["observation_info"] = create_observation_info(in_file, observation_id)
    info_dicts["observation_info"]["intents"] = partition_info_misc_fields[
        "intents"
    ].split(",")

    processor_id = check_if_consistent(tb_tool.getcol("PROCESSOR_ID"), "PROCESSOR_ID")
    info_dicts["processor_info"] = create_processor_info(in_file, processor_id)

    return info_dicts


def create_observation_info(in_file: str, observation_id: int):
    """
    Makes a dict with the observation info extracted from the PROCESSOR subtable.

    Parameters
    ----------
    in_file: str
       path to an input MSv2
    processor_id: int
        processor ID for one MSv4 dataset

    Returns:
    --------
    observation_info: dict
        observation description ready for the MSv4 observation_info attr
    """

    generic_observation_xds = load_generic_table(
        in_file,
        "OBSERVATION",
        rename_ids=subt_rename_ids["OBSERVATION"],
        taql_where=f" where ROWID() = {observation_id}",
    )

    observation_info = {
        "observer": [generic_observation_xds["OBSERVER"].values[0]],
        "release_date": str(
            convert_casacore_time(generic_observation_xds["RELEASE_DATE"].values)[0]
        ),
    }
    # could just assume lower:upper case but keeping explicit dict for now
    mandatory_fields = {"project": "PROJECT"}
    for field_msv4, row_msv2 in mandatory_fields.items():
        observation_info[field_msv4] = generic_observation_xds[row_msv2].values[0]

    exec_block_xds = None
    try:
        exec_block_xds = load_generic_table(in_file, "ASDM_EXECBLOCK")
    except ValueError as exc:
        logger.debug(
            f"Did not find the ASDM_EXECBLOCK subtable, not loading optional fields in observation_info. Exception: {exc}"
        )
    if exec_block_xds:
        exec_block_info = extract_exec_block_info(exec_block_xds)
        observation_info.update(exec_block_info)

    return observation_info


def extract_exec_block_info(exec_block_xds: xr.Dataset) -> dict:
    """
    Get the (optional) fields of the observation_info that come from the
    ASDM_EXECBLOCK subtable.

    Note this does not parse strings like 'session_reference':
    '<EntityRef entityId="uid://A001/X133d/X169f" partId="X00000000" entityTypeName="OUSStatus"'
    We might want to simplify that to 'uid://A001/X133d/X169f', but keeping the
    full string for now, as it has additional information such as the type.

    Parameters
    ----------
    exec_block_xds: xr.Dataset
        raw xds read from subtable ASDM_EXECBLOCK

    Returns:
    --------
    exec_block_info: dict
        Execution block description ready for the MSv4 observation_info dict
    """

    optional_fields = {
        "execution_block_id": "execBlockId",
        "execution_block_number": "execBlockNum",
        "execution_block_UID": "execBlockUID",
        "session_reference": "sessionReference",
        "observing_script": "observingScript",
        "observing_script_UID": "observingScriptUID",
        "observing_log": "observingLog",
    }

    exec_block_info = {}
    for field_msv4, row_msv2 in optional_fields.items():
        if row_msv2 in exec_block_xds.data_vars:
            msv2_value = exec_block_xds[row_msv2].values[0]
            exec_block_info[field_msv4] = casacore_numpy_to_json_safe_type(msv2_value)

    return exec_block_info


def create_processor_info(in_file: str, processor_id: int):
    """
    Makes a dict with the processor info extracted from the PROCESSOR subtable.

    Parameters
    ----------
    in_file: str
        path to an input MSv2
    processor_id: int
        processor ID for one MSv4 dataset

    Returns:
    --------
    processor_info: dict
        processor description ready for the MSv4 processor_info attr
    """

    generic_processor_xds = load_generic_table(
        in_file,
        "PROCESSOR",
        rename_ids=subt_rename_ids["PROCESSOR"],
        taql_where=f" where ROWID() = {processor_id}",
    )

    # Many telescopes (ASKAP, MeerKAT, SKA-Mid, VLBI, VLBA, ngEHT) seem to
    # produce an empty PROCESSOR subtable
    if len(generic_processor_xds.data_vars) <= 0:
        processor_info = {"type": "", "sub_type": ""}
    else:
        processor_info = {
            "type": generic_processor_xds["TYPE"].values[0],
            "sub_type": generic_processor_xds["SUB_TYPE"].values[0],
        }

    return processor_info<|MERGE_RESOLUTION|>--- conflicted
+++ resolved
@@ -9,17 +9,12 @@
 import toolviper.utils.logger as logger
 
 from .subtables import subt_rename_ids
-<<<<<<< HEAD
 from ._tables.read import (
     casacore_numpy_to_json_safe_type,
     convert_casacore_time,
     load_generic_table,
 )
-from xradio._utils.list_and_array import check_if_consistent, unique_1d, to_list
-=======
-from ._tables.read import load_generic_table, convert_casacore_time
 from xradio._utils.list_and_array import check_if_consistent
->>>>>>> 06b9309d
 
 
 def create_info_dicts(

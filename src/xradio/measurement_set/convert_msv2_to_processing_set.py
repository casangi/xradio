import toolviper.utils.logger as logger
import numcodecs
from typing import Dict, Union

import dask

from xradio.measurement_set._utils._msv2.partition_queries import create_partitions
from xradio.measurement_set._utils._msv2.conversion import (
    convert_and_write_partition,
    estimate_memory_and_cores_for_partitions,
)


def estimate_conversion_memory_and_cores(
    in_file: str,
    partition_scheme: list = ["FIELD_ID"],
) -> tuple[float, int, int]:
    """
    Given an MSv2 and a partition_scheme to use when converting it to MSv4,
    estimates:

    - memory (in the sense of the amount expected to be enough to convert)
    - cores (in the sense of the recommended/optimal number of cores to use to convert)

    Note: this function does not currently try to estimate the memory required for
    sub-xdss such as pointing_xds and system_calibration_xds, instead it uses a small
    percentage of the main_xds to account for them. This can lead to underestimation
    especially for MSv2s with small partitions but large pointing or syscal tables.
    This should not typically be a concern for sufficiently large partitions
    (a few or 10s, 100s of GiBs).

    Parameters
    ----------
    in_file: str
        Input MS name.
    partition_scheme: list
        Partition scheme as used in the function convert_msv2_to_processing_set()

    Returns
    -------
    tuple
        estimated maximum memory required for one partition,
        maximum number of cores it makes sense to use (number of partitions),
        suggested number of cores to use (maximum/4 as a rule of thumb)
    """

    partitions = create_partitions(in_file, partition_scheme=partition_scheme)

    return estimate_memory_and_cores_for_partitions(in_file, partitions)


def convert_msv2_to_processing_set(
    in_file: str,
    out_file: str,
    partition_scheme: list = ["FIELD_ID"],
    main_chunksize: Union[Dict, float, None] = None,
    with_pointing: bool = True,
    pointing_chunksize: Union[Dict, float, None] = None,
    pointing_interpolate: bool = False,
    ephemeris_interpolate: bool = False,
    phase_cal_interpolate: bool = False,
    sys_cal_interpolate: bool = False,
    use_table_iter: bool = False,
    compressor: numcodecs.abc.Codec = numcodecs.Zstd(level=2),
<<<<<<< HEAD
    parallel: bool = False,
=======
    storage_backend: str = "zarr",
    parallel_mode: str = "none",
>>>>>>> f2a4f440
    overwrite: bool = False,
):
    """Convert a Measurement Set v2 into a Processing Set of Measurement Set v4.

    Parameters
    ----------
    in_file : str
        Input MS name.
    out_file : str
        Output PS name.
    partition_scheme : list, optional
        A MS v4 can only contain a single data description (spectral window and polarization setup), and observation mode. Consequently, the MS v2 is partitioned when converting to MS v4.
        In addition to data description and polarization setup a finer partitioning is possible by specifying a list of partitioning keys. Any combination of the following keys are possible:
        "FIELD_ID", "SCAN_NUMBER", "STATE_ID", "SOURCE_ID", "SUB_SCAN_NUMBER", "ANTENNA1".
        "ANTENNA1" is intended as a single-dish specific partitioning option.
        For mosaics where the phase center is rapidly changing (such as VLA on the fly mosaics) partition_scheme should be set to an empty list []. By default, ["FIELD_ID"].
    main_chunksize : Union[Dict, float, None], optional
        Defines the chunk size of the main dataset. If given as a dictionary, defines the sizes of several dimensions, and acceptable keys are "time", "baseline_id", "antenna_id", "frequency", "polarization". If given as a float, gives the size of a chunk in GiB. By default, None.
    with_pointing : bool, optional
        Whether to convert the POINTING subtable into pointing sub-datasets
    pointing_chunksize : Union[Dict, float, None], optional
        Defines the chunk size of the pointing dataset. If given as a dictionary, defines the sizes of several dimensions, acceptable keys are "time" and "antenna_id". If given as a float, defines the size of a chunk in GiB. By default, None.
    pointing_interpolate : bool, optional
        Whether to interpolate the time axis of the pointing sub-dataset to the time axis of the main dataset
    ephemeris_interpolate : bool, optional
        Whether to interpolate the time axis of the ephemeris data variables (of the field_and_source sub-dataset) to the time axis of the main dataset
    phase_cal_interpolate : bool, optional
        Whether to interpolate the time axis of the phase calibration data variables to the time axis of the main dataset
    sys_cal_interpolate : bool, optional
        Whether to interpolate the time axis of the system calibration data variables (sys_cal_xds) to the time axis of the main dataset
    use_table_iter : bool, optional
        Whether to use the table iterator to read the main table of the MS v2. This should be set to True when reading datasets with large number of rows and few partitions, by default False.
    compressor : numcodecs.abc.Codec, optional
        The Blosc compressor to use when saving the converted data to disk using Zarr, by default numcodecs.Zstd(level=2).
<<<<<<< HEAD
    parallel : bool, optional
        Makes use of Dask to execute conversion in parallel, by default False.
=======
    storage_backend : {"zarr", "netcdf"}, optional
        The on-disk format to use. "netcdf" is not yet implemented.
    parallel_mode : {"none", "partition", "time"}, optional
        Choose whether to use Dask to execute conversion in parallel, by default "none" and conversion occurs serially.
        The option "partition", parallelises the conversion over partitions specified by `partition_scheme`. The option "time" can only be used for phased array interferometers where there are no partitions
        in the MS v2; instead the MS v2 is parallelised along the time dimension and can be controlled by `main_chunksize`.
>>>>>>> f2a4f440
    overwrite : bool, optional
        Whether to overwrite an existing processing set, by default False.
    """

<<<<<<< HEAD
    # Create empty data tree
    import xarray as xr

    ps_dt = xr.DataTree()

    if not str(out_file).endswith("ps.zarr"):
        out_file += ".ps.zarr"

    print("Output file: ", out_file)

    if overwrite:
        ps_dt.to_zarr(store=out_file, mode="w")
    else:
        ps_dt.to_zarr(store=out_file, mode="w-")
=======
    # Check `parallel_mode` is valid
    try:
        assert parallel_mode in ["none", "partition", "time"]
    except AssertionError:
        logger.warning(
            f"`parallel_mode` {parallel_mode} not recognosed. Defauling to 'none'."
        )
        parallel_mode = "none"
>>>>>>> f2a4f440

    partitions = create_partitions(in_file, partition_scheme=partition_scheme)
    logger.info("Number of partitions: " + str(len(partitions)))
    if parallel_mode == "time":
        assert (
            len(partitions) == 1
        ), "MS v2 contains more than one partition. `parallel_mode = 'time'` not valid."

    delayed_list = []

    for ms_v4_id, partition_info in enumerate(partitions):
        # print(ms_v4_id,len(partition_info['FIELD_ID']))

        logger.info(
            "OBSERVATION_ID "
            + str(partition_info["OBSERVATION_ID"])
            + ", DDI "
            + str(partition_info["DATA_DESC_ID"])
            + ", STATE "
            + str(partition_info["STATE_ID"])
            + ", FIELD "
            + str(partition_info["FIELD_ID"])
            + ", SCAN "
            + str(partition_info["SCAN_NUMBER"])
            + (
                ", ANTENNA " + str(partition_info["ANTENNA1"])
                if "ANTENNA1" in partition_info
                else ""
            )
        )

        # prepend '0' to ms_v4_id as needed
        ms_v4_id = f"{ms_v4_id:0>{len(str(len(partitions) - 1))}}"
        if parallel_mode == "partition":
            delayed_list.append(
                dask.delayed(convert_and_write_partition)(
                    in_file,
                    out_file,
                    ms_v4_id,
                    partition_info=partition_info,
                    use_table_iter=use_table_iter,
                    partition_scheme=partition_scheme,
                    main_chunksize=main_chunksize,
                    with_pointing=with_pointing,
                    pointing_chunksize=pointing_chunksize,
                    pointing_interpolate=pointing_interpolate,
                    ephemeris_interpolate=ephemeris_interpolate,
                    phase_cal_interpolate=phase_cal_interpolate,
                    sys_cal_interpolate=sys_cal_interpolate,
                    compressor=compressor,
                    parallel_mode=parallel_mode,
                    overwrite=overwrite,
                )
            )
        else:
            convert_and_write_partition(
                in_file,
                out_file,
                ms_v4_id,
                partition_info=partition_info,
                use_table_iter=use_table_iter,
                partition_scheme=partition_scheme,
                main_chunksize=main_chunksize,
                with_pointing=with_pointing,
                pointing_chunksize=pointing_chunksize,
                pointing_interpolate=pointing_interpolate,
                ephemeris_interpolate=ephemeris_interpolate,
                phase_cal_interpolate=phase_cal_interpolate,
                sys_cal_interpolate=sys_cal_interpolate,
                compressor=compressor,
                parallel_mode=parallel_mode,
                overwrite=overwrite,
            )

<<<<<<< HEAD
    if parallel:
        dask.compute(delayed_list)

    import zarr

    root_group = zarr.open(out_file, mode="r+")  # Open in read/write mode
    root_group.attrs["type"] = "processing_set"  # Replace
    zarr.convenience.consolidate_metadata(root_group.store)
=======
    if parallel_mode == "partition":
        dask.compute(delayed_list)
>>>>>>> f2a4f440
<|MERGE_RESOLUTION|>--- conflicted
+++ resolved
@@ -62,12 +62,8 @@
     sys_cal_interpolate: bool = False,
     use_table_iter: bool = False,
     compressor: numcodecs.abc.Codec = numcodecs.Zstd(level=2),
-<<<<<<< HEAD
-    parallel: bool = False,
-=======
     storage_backend: str = "zarr",
     parallel_mode: str = "none",
->>>>>>> f2a4f440
     overwrite: bool = False,
 ):
     """Convert a Measurement Set v2 into a Processing Set of Measurement Set v4.
@@ -102,22 +98,16 @@
         Whether to use the table iterator to read the main table of the MS v2. This should be set to True when reading datasets with large number of rows and few partitions, by default False.
     compressor : numcodecs.abc.Codec, optional
         The Blosc compressor to use when saving the converted data to disk using Zarr, by default numcodecs.Zstd(level=2).
-<<<<<<< HEAD
-    parallel : bool, optional
-        Makes use of Dask to execute conversion in parallel, by default False.
-=======
     storage_backend : {"zarr", "netcdf"}, optional
         The on-disk format to use. "netcdf" is not yet implemented.
     parallel_mode : {"none", "partition", "time"}, optional
         Choose whether to use Dask to execute conversion in parallel, by default "none" and conversion occurs serially.
         The option "partition", parallelises the conversion over partitions specified by `partition_scheme`. The option "time" can only be used for phased array interferometers where there are no partitions
         in the MS v2; instead the MS v2 is parallelised along the time dimension and can be controlled by `main_chunksize`.
->>>>>>> f2a4f440
     overwrite : bool, optional
         Whether to overwrite an existing processing set, by default False.
     """
 
-<<<<<<< HEAD
     # Create empty data tree
     import xarray as xr
 
@@ -132,7 +122,7 @@
         ps_dt.to_zarr(store=out_file, mode="w")
     else:
         ps_dt.to_zarr(store=out_file, mode="w-")
-=======
+
     # Check `parallel_mode` is valid
     try:
         assert parallel_mode in ["none", "partition", "time"]
@@ -141,7 +131,6 @@
             f"`parallel_mode` {parallel_mode} not recognosed. Defauling to 'none'."
         )
         parallel_mode = "none"
->>>>>>> f2a4f440
 
     partitions = create_partitions(in_file, partition_scheme=partition_scheme)
     logger.info("Number of partitions: " + str(len(partitions)))
@@ -216,16 +205,11 @@
                 overwrite=overwrite,
             )
 
-<<<<<<< HEAD
-    if parallel:
+    if parallel_mode == "partition":
         dask.compute(delayed_list)
 
     import zarr
 
     root_group = zarr.open(out_file, mode="r+")  # Open in read/write mode
     root_group.attrs["type"] = "processing_set"  # Replace
-    zarr.convenience.consolidate_metadata(root_group.store)
-=======
-    if parallel_mode == "partition":
-        dask.compute(delayed_list)
->>>>>>> f2a4f440
+    zarr.convenience.consolidate_metadata(root_group.store)
import toolviper.utils.logger as logger
from typing import Dict, Union

import dask
import zarr.codecs

from xradio.measurement_set._utils._msv2.partition_queries import create_partitions
from xradio.measurement_set._utils._msv2.conversion import (
    convert_and_write_partition,
    estimate_memory_and_cores_for_partitions,
)


def estimate_conversion_memory_and_cores(
    in_file: str,
    partition_scheme: list = ["FIELD_ID"],
) -> tuple[float, int, int]:
    """
    Given an MSv2 and a partition_scheme to use when converting it to MSv4,
    estimates:

    - memory (in the sense of the amount expected to be enough to convert)
    - cores (in the sense of the recommended/optimal number of cores to use to convert)

    Note: this function does not currently try to estimate the memory required for
    sub-xdss such as pointing_xds and system_calibration_xds, instead it uses a small
    percentage of the main_xds to account for them. This can lead to underestimation
    especially for MSv2s with small partitions but large pointing or syscal tables.
    This should not typically be a concern for sufficiently large partitions
    (a few or 10s, 100s of GiBs).

    Parameters
    ----------
    in_file: str
        Input MS name.
    partition_scheme: list
        Partition scheme as used in the function convert_msv2_to_processing_set()

    Returns
    -------
    tuple
        estimated maximum memory required for one partition,
        maximum number of cores it makes sense to use (number of partitions),
        suggested number of cores to use (maximum/4 as a rule of thumb)
    """

    partitions = create_partitions(in_file, partition_scheme=partition_scheme)

    return estimate_memory_and_cores_for_partitions(in_file, partitions)


def convert_msv2_to_processing_set(
    in_file: str,
    out_file: str,
    partition_scheme: list = ["FIELD_ID"],
    main_chunksize: Union[Dict, float, None] = None,
    with_pointing: bool = True,
    pointing_chunksize: Union[Dict, float, None] = None,
    pointing_interpolate: bool = False,
    ephemeris_interpolate: bool = False,
    phase_cal_interpolate: bool = False,
    sys_cal_interpolate: bool = False,
    use_table_iter: bool = False,
    compressor: zarr.abc.codec.BytesBytesCodec = zarr.codecs.ZstdCodec(level=2),
    storage_backend: str = "zarr",
    parallel_mode: str = "none",
    overwrite: bool = False,
):
    """Convert a Measurement Set v2 into a Processing Set of Measurement Set v4.

    Parameters
    ----------
    in_file : str
        Input MS name.
    out_file : str
        Output PS name.
    partition_scheme : list, optional
        A MS v4 can only contain a single data description (spectral window and polarization setup), and observation mode. Consequently, the MS v2 is partitioned when converting to MS v4.
        In addition to data description and polarization setup a finer partitioning is possible by specifying a list of partitioning keys. Any combination of the following keys are possible:
        "FIELD_ID", "SCAN_NUMBER", "STATE_ID", "SOURCE_ID", "SUB_SCAN_NUMBER", "ANTENNA1".
        "ANTENNA1" is intended as a single-dish specific partitioning option.
        For mosaics where the phase center is rapidly changing (such as VLA on the fly mosaics) partition_scheme should be set to an empty list []. By default, ["FIELD_ID"].
    main_chunksize : Union[Dict, float, None], optional
        Defines the chunk size of the main dataset. If given as a dictionary, defines the sizes of several dimensions, and acceptable keys are "time", "baseline_id", "antenna_id", "frequency", "polarization". If given as a float, gives the size of a chunk in GiB. By default, None.
    with_pointing : bool, optional
        Whether to convert the POINTING subtable into pointing sub-datasets
    pointing_chunksize : Union[Dict, float, None], optional
        Defines the chunk size of the pointing dataset. If given as a dictionary, defines the sizes of several dimensions, acceptable keys are "time" and "antenna_id". If given as a float, defines the size of a chunk in GiB. By default, None.
    pointing_interpolate : bool, optional
        Whether to interpolate the time axis of the pointing sub-dataset to the time axis of the main dataset
    ephemeris_interpolate : bool, optional
        Whether to interpolate the time axis of the ephemeris data variables (of the field_and_source sub-dataset) to the time axis of the main dataset
    phase_cal_interpolate : bool, optional
        Whether to interpolate the time axis of the phase calibration data variables to the time axis of the main dataset
    sys_cal_interpolate : bool, optional
        Whether to interpolate the time axis of the system calibration data variables (sys_cal_xds) to the time axis of the main dataset
    use_table_iter : bool, optional
        Whether to use the table iterator to read the main table of the MS v2. This should be set to True when reading datasets with large number of rows and few partitions, by default False.
    compressor : numcodecs.abc.Codec, optional
        The Blosc compressor to use when saving the converted data to disk using Zarr, by default numcodecs.Zstd(level=2).
    storage_backend : {"zarr", "netcdf"}, optional
        The on-disk format to use. "netcdf" is not yet implemented.
    parallel_mode : {"none", "partition", "time"}, optional
        Choose whether to use Dask to execute conversion in parallel, by default "none" and conversion occurs serially.
        The option "partition", parallelises the conversion over partitions specified by `partition_scheme`. The option "time" can only be used for phased array interferometers where there are no partitions
        in the MS v2; instead the MS v2 is parallelised along the time dimension and can be controlled by `main_chunksize`.
    overwrite : bool, optional
        Whether to overwrite an existing processing set, by default False.
    """

    # Create empty data tree
    import xarray as xr

    ps_dt = xr.DataTree()

    if not str(out_file).endswith("ps.zarr"):
        out_file += ".ps.zarr"

<<<<<<< HEAD
    print("Output file: ", out_file)

    from xradio._utils.zarr.config import ZARR_FORMAT

=======
>>>>>>> 4b2b48a4
    if overwrite:
        ps_dt.to_zarr(store=out_file, mode="w", zarr_format=ZARR_FORMAT)
    else:
        ps_dt.to_zarr(store=out_file, mode="w-", zarr_format=ZARR_FORMAT)

    # Check `parallel_mode` is valid
    try:
        assert parallel_mode in ["none", "partition", "time"]
    except AssertionError:
        logger.warning(
            f"`parallel_mode` {parallel_mode} not recognosed. Defauling to 'none'."
        )
        parallel_mode = "none"

    partitions = create_partitions(in_file, partition_scheme=partition_scheme)
    logger.info("Number of partitions: " + str(len(partitions)))
    if parallel_mode == "time":
        assert (
            len(partitions) == 1
        ), "MS v2 contains more than one partition. `parallel_mode = 'time'` not valid."

    delayed_list = []

    for ms_v4_id, partition_info in enumerate(partitions):
        # print(ms_v4_id,len(partition_info['FIELD_ID']))

        logger.info(
            "OBSERVATION_ID "
            + str(partition_info["OBSERVATION_ID"])
            + ", DDI "
            + str(partition_info["DATA_DESC_ID"])
            + ", STATE "
            + str(partition_info["STATE_ID"])
            + ", FIELD "
            + str(partition_info["FIELD_ID"])
            + ", SCAN "
            + str(partition_info["SCAN_NUMBER"])
            + (
                ", ANTENNA " + str(partition_info["ANTENNA1"])
                if "ANTENNA1" in partition_info
                else ""
            )
        )

        # prepend '0' to ms_v4_id as needed
        ms_v4_id = f"{ms_v4_id:0>{len(str(len(partitions) - 1))}}"
        if parallel_mode == "partition":
            delayed_list.append(
                dask.delayed(convert_and_write_partition)(
                    in_file,
                    out_file,
                    ms_v4_id,
                    partition_info=partition_info,
                    use_table_iter=use_table_iter,
                    partition_scheme=partition_scheme,
                    main_chunksize=main_chunksize,
                    with_pointing=with_pointing,
                    pointing_chunksize=pointing_chunksize,
                    pointing_interpolate=pointing_interpolate,
                    ephemeris_interpolate=ephemeris_interpolate,
                    phase_cal_interpolate=phase_cal_interpolate,
                    sys_cal_interpolate=sys_cal_interpolate,
                    compressor=compressor,
                    parallel_mode=parallel_mode,
                    overwrite=overwrite,
                )
            )
        else:
            convert_and_write_partition(
                in_file,
                out_file,
                ms_v4_id,
                partition_info=partition_info,
                use_table_iter=use_table_iter,
                partition_scheme=partition_scheme,
                main_chunksize=main_chunksize,
                with_pointing=with_pointing,
                pointing_chunksize=pointing_chunksize,
                pointing_interpolate=pointing_interpolate,
                ephemeris_interpolate=ephemeris_interpolate,
                phase_cal_interpolate=phase_cal_interpolate,
                sys_cal_interpolate=sys_cal_interpolate,
                compressor=compressor,
                parallel_mode=parallel_mode,
                overwrite=overwrite,
            )

    if parallel_mode == "partition":
        dask.compute(delayed_list)

    import zarr

    # Open in read/write mode
    root_group = zarr.open(out_file, mode="r+", zarr_format=ZARR_FORMAT)
    root_group.attrs["type"] = "processing_set"  # Replace
    zarr.consolidate_metadata(root_group.store)<|MERGE_RESOLUTION|>--- conflicted
+++ resolved
@@ -116,13 +116,8 @@
     if not str(out_file).endswith("ps.zarr"):
         out_file += ".ps.zarr"
 
-<<<<<<< HEAD
-    print("Output file: ", out_file)
-
     from xradio._utils.zarr.config import ZARR_FORMAT
 
-=======
->>>>>>> 4b2b48a4
     if overwrite:
         ps_dt.to_zarr(store=out_file, mode="w", zarr_format=ZARR_FORMAT)
     else:

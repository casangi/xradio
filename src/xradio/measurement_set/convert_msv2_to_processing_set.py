import toolviper.utils.logger as logger
<<<<<<< HEAD
from typing import Dict, Union
=======
import numcodecs
from typing import Dict, Union, Literal
import time
>>>>>>> cf2060d3

import dask
import zarr.codecs

from xradio.measurement_set._utils._msv2.partition_queries import (
    create_partitions,
)
from xradio.measurement_set._utils._msv2.conversion import (
    convert_and_write_partition,
    estimate_memory_and_cores_for_partitions,
)
from xradio._utils.zarr.config import ZARR_FORMAT


def estimate_conversion_memory_and_cores(
    in_file: str,
    partition_scheme: list = [],
) -> tuple[float, int, int]:
    """
    Given an MSv2 and a partition_scheme to use when converting it to MSv4,
    estimates:

    - memory (in the sense of the amount expected to be enough to convert)
    - cores (in the sense of the recommended/optimal number of cores to use to convert)

    Note: this function does not currently try to estimate the memory required for
    sub-xdss such as pointing_xds and system_calibration_xds, instead it uses a small
    percentage of the main_xds to account for them. This can lead to underestimation
    especially for MSv2s with small partitions but large pointing or syscal tables.
    This should not typically be a concern for sufficiently large partitions
    (a few or 10s, 100s of GiBs).

    Parameters
    ----------
    in_file: str
        Input MS name.
    partition_scheme: list
        Partition scheme as used in the function convert_msv2_to_processing_set()

    Returns
    -------
    tuple
        estimated maximum memory required for one partition,
        maximum number of cores it makes sense to use (number of partitions),
        suggested number of cores to use (maximum/4 as a rule of thumb)
    """

    partitions = create_partitions(in_file, partition_scheme=partition_scheme)

    return estimate_memory_and_cores_for_partitions(in_file, partitions)


def convert_msv2_to_processing_set(
    in_file: str,
    out_file: str,
    partition_scheme: list = [],
    main_chunksize: Union[Dict, float, None] = None,
    with_pointing: bool = True,
    pointing_chunksize: Union[Dict, float, None] = None,
    pointing_interpolate: bool = False,
    ephemeris_interpolate: bool = False,
    phase_cal_interpolate: bool = False,
    sys_cal_interpolate: bool = False,
    use_table_iter: bool = False,
    compressor: zarr.abc.codec.BytesBytesCodec = zarr.codecs.ZstdCodec(level=2),
    add_reshaping_indices: bool = False,
    storage_backend: Literal["zarr", "netcdf"] = "zarr",
    parallel_mode: Literal["none", "partition", "time"] = "none",
    overwrite: bool = False,
):
    """Convert a Measurement Set v2 into a Processing Set of Measurement Set v4.

    Parameters
    ----------
    in_file : str
        Input MS name.
    out_file : str
        Output PS name.
    partition_scheme : list, optional
        A MS v4 can only contain a single data description (spectral window and polarization setup), and observation mode. Consequently, the MS v2 is partitioned when converting to MS v4.
        In addition to data description and polarization setup a finer partitioning is possible by specifying a list of partitioning keys. Any combination of the following keys are possible:
        "FIELD_ID", "SCAN_NUMBER", "STATE_ID", "SOURCE_ID", "SUB_SCAN_NUMBER", "ANTENNA1".
        "ANTENNA1" is intended as a single-dish specific partitioning option.
        For mosaics where the phase center is rapidly changing (such as VLA on the fly mosaics) partition_scheme should be set to an empty list []. By default, [].
    main_chunksize : Union[Dict, float, None], optional
        Defines the chunk size of the main dataset. If given as a dictionary, defines the sizes of several dimensions, and acceptable keys are "time", "baseline_id", "antenna_id", "frequency", "polarization". If given as a float, gives the size of a chunk in GiB. By default, None.
    with_pointing : bool, optional
        Whether to convert the POINTING subtable into pointing sub-datasets
    pointing_chunksize : Union[Dict, float, None], optional
        Defines the chunk size of the pointing dataset. If given as a dictionary, defines the sizes of several dimensions, acceptable keys are "time" and "antenna_id". If given as a float, defines the size of a chunk in GiB. By default, None.
    pointing_interpolate : bool, optional
        Whether to interpolate the time axis of the pointing sub-dataset to the time axis of the main dataset
    ephemeris_interpolate : bool, optional
        Whether to interpolate the time axis of the ephemeris data variables (of the field_and_source sub-dataset) to the time axis of the main dataset
    phase_cal_interpolate : bool, optional
        Whether to interpolate the time axis of the phase calibration data variables to the time axis of the main dataset
    sys_cal_interpolate : bool, optional
        Whether to interpolate the time axis of the system calibration data variables (sys_cal_xds) to the time axis of the main dataset
    use_table_iter : bool, optional
        Whether to use the table iterator to read the main table of the MS v2. This should be set to True when reading datasets with large number of rows and few partitions, by default False.
    compressor : numcodecs.abc.Codec, optional
        The Blosc compressor to use when saving the converted data to disk using Zarr, by default numcodecs.Zstd(level=2).
    add_reshaping_indices : bool, optional
        Whether to add the tidxs, bidxs and row_id variables to each partition of the main dataset. These can be used to reshape the data back to the original ordering in the MS v2. This is mainly intended for testing and debugging, by default False.
    storage_backend : Literal["zarr", "netcdf"], optional
        The on-disk format to use. "netcdf" is not yet implemented.
    parallel_mode : Literal["none", "partition", "time"], optional
        Choose whether to use Dask to execute conversion in parallel, by default "none" and conversion occurs serially.
        The option "partition", parallelises the conversion over partitions specified by `partition_scheme`. The option "time" can only be used for phased array interferometers where there are no partitions
        in the MS v2; instead the MS v2 is parallelised along the time dimension and can be controlled by `main_chunksize`.
    overwrite : bool, optional
        Whether to overwrite an existing processing set, by default False.
    """

    # Create empty data tree
    import xarray as xr

    ps_dt = xr.DataTree()

    if not str(out_file).endswith("ps.zarr"):
        out_file += ".ps.zarr"

    if overwrite:
        ps_dt.to_zarr(store=out_file, mode="w", zarr_format=ZARR_FORMAT)
    else:
        ps_dt.to_zarr(store=out_file, mode="w-", zarr_format=ZARR_FORMAT)

    # Check `parallel_mode` is valid
    try:
        assert parallel_mode in ["none", "partition", "time"]
    except AssertionError:
        logger.warning(
            f"`parallel_mode` {parallel_mode} not recognosed. Defauling to 'none'."
        )
        parallel_mode = "none"

    partitions = create_partitions(in_file, partition_scheme=partition_scheme)

    logger.info("Number of partitions: " + str(len(partitions)))
    if parallel_mode == "time":
        assert (
            len(partitions) == 1
        ), "MS v2 contains more than one partition. `parallel_mode = 'time'` not valid."

    delayed_list = []

    for ms_v4_id, partition_info in enumerate(partitions):

        logger.info(
            "OBSERVATION_ID "
            + str(partition_info["OBSERVATION_ID"])
            + ", DDI "
            + str(partition_info["DATA_DESC_ID"])
            + ", STATE "
            + str(partition_info["STATE_ID"])
            + ", FIELD "
            + str(partition_info["FIELD_ID"])
            + ", SCAN "
            + str(partition_info["SCAN_NUMBER"])
            + (
                ", EPHEMERIS " + str(partition_info["EPHEMERIS_ID"])
                if "EPHEMERIS_ID" in partition_info
                else ""
            )
            + (
                ", ANTENNA " + str(partition_info["ANTENNA1"])
                if "ANTENNA1" in partition_info
                else ""
            )
        )

        # prepend '0' to ms_v4_id as needed
        ms_v4_id = f"{ms_v4_id:0>{len(str(len(partitions) - 1))}}"
        if parallel_mode == "partition":
            delayed_list.append(
                dask.delayed(convert_and_write_partition)(
                    in_file,
                    out_file,
                    ms_v4_id,
                    partition_info=partition_info,
                    use_table_iter=use_table_iter,
                    partition_scheme=partition_scheme,
                    main_chunksize=main_chunksize,
                    with_pointing=with_pointing,
                    pointing_chunksize=pointing_chunksize,
                    pointing_interpolate=pointing_interpolate,
                    ephemeris_interpolate=ephemeris_interpolate,
                    phase_cal_interpolate=phase_cal_interpolate,
                    sys_cal_interpolate=sys_cal_interpolate,
                    add_reshaping_indices=add_reshaping_indices,
                    compressor=compressor,
                    parallel_mode=parallel_mode,
                    overwrite=overwrite,
                )
            )
        else:
            start_time = time.time()
            convert_and_write_partition(
                in_file,
                out_file,
                ms_v4_id,
                partition_info=partition_info,
                use_table_iter=use_table_iter,
                partition_scheme=partition_scheme,
                main_chunksize=main_chunksize,
                with_pointing=with_pointing,
                pointing_chunksize=pointing_chunksize,
                pointing_interpolate=pointing_interpolate,
                ephemeris_interpolate=ephemeris_interpolate,
                phase_cal_interpolate=phase_cal_interpolate,
                sys_cal_interpolate=sys_cal_interpolate,
                add_reshaping_indices=add_reshaping_indices,
                compressor=compressor,
                parallel_mode=parallel_mode,
                overwrite=overwrite,
            )
            end_time = time.time()
            logger.debug(
                f"Time to convert partition {ms_v4_id}: {end_time - start_time:.2f} seconds"
            )

    if parallel_mode == "partition":
        dask.compute(delayed_list)

    import zarr

    # Open in read/write mode
    root_group = zarr.open(out_file, mode="r+", zarr_format=ZARR_FORMAT)
    root_group.attrs["type"] = "processing_set"  # Replace
    zarr.consolidate_metadata(root_group.store)<|MERGE_RESOLUTION|>--- conflicted
+++ resolved
@@ -1,11 +1,6 @@
 import toolviper.utils.logger as logger
-<<<<<<< HEAD
-from typing import Dict, Union
-=======
-import numcodecs
 from typing import Dict, Union, Literal
 import time
->>>>>>> cf2060d3
 
 import dask
 import zarr.codecs

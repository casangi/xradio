from __future__ import annotations

from typing import Literal, Optional, Union, List
from xradio.schema.bases import (
    xarray_dataset_schema,
    xarray_dataarray_schema,
    dict_schema,
)
from xradio.schema.typing import Attr, Coord, Coordof, Data, Dataof, Name
import numpy

MSV4_SCHEMA_VERSION = "4.0.-9988"

# Dimensions
Time = Literal["time"]
""" Observation time dimension """
TimeSystemCal = Literal["time_system_cal"]
""" time dimension of system calibration (when not interpolated to main time)"""
TimeEphemeris = Literal["time_ephemeris"]
""" time dimension of ephemeris data (when not interpolated to main time) """
TimePhaseCal = Literal["time_phase_cal"]
""" Coordinate label for VLBI-specific phase cal time axis """
TimePointing = Literal["time_pointing"]
""" time dimension of pointing dataset (when not interpolated to main time) """
TimeWeather = Literal["time_weather"]
""" time dimension of weather dataset (when not interpolated to main time) """
AntennaName = Literal["antenna_name"]
""" Antenna name dimension """
StationName = Literal["station_name"]
""" Station identifier dimension """
ReceptorLabel = Literal["receptor_label"]
""" Receptor label dimension """
ToneLabel = Literal["tone_label"]
""" Tone label dimension """
BaselineId = Literal["baseline_id"]
""" Baseline ID dimension """
Frequency = Literal["frequency"]
""" Frequency dimension """
FrequencySystemCal = Literal["frequency_system_cal"]
""" Frequency dimension in the system calibration dataset """
Polarization = Literal["polarization"]
""" Polarization dimension """
UvwLabel = Literal["uvw_label"]
""" Coordinate dimension of UVW data (typically shape 3 for 'u', 'v', 'w') """
SkyDirLabel = Literal["sky_dir_label"]
""" Coordinate labels of sky directions (typically shape 2 and 'ra', 'dec') """
LocalSkyDirLabel = Literal["local_sky_dir_label"]
""" Coordinate labels of local sky directions (typically shape 2 and 'az', 'alt') """
SphericalDirLabel = Literal["spherical_dir_label"]
""" Coordinate labels of spherical directions (shape 2 and 'lon', 'lat1' """
SkyPosLabel = Literal["sky_pos_label"]
""" Coordinate labels of sky positions (typically shape 3 and 'ra', 'dec', 'dist') """
SphericalPosLabel = Literal["spherical_pos_label"]
""" Coordinate labels of spherical positions (shape shape 3 and 'lon', 'lat1', 'dist2') """
EllipsoidPosLabel = Literal["ellipsoid_pos_label"]
""" Coordinate labels of geodetic earth location data (typically shape 3 and 'lon', 'lat', 'height')"""
CartesianPosLabel = Literal["cartesian_pos_label"]
""" Coordinate labels of geocentric earth location data (typically shape 3 and 'x', 'y', 'z')"""
nPolynomial = Literal["n_polynomial"]
""" For data that is represented as variable in time using Taylor expansion """
PolyTerm = Literal["poly_term"]
""" Polynomial term used in VLBI GAIN_CURVE """
LineLabel = Literal["line_label"]
""" Line labels (for line names and variables). """
FieldName = Literal["field_name"]
""" Field names dimension. """

# Represents "no dimension", i.e. used for coordinates and data variables with
# zero dimensions.
ZD = tuple[()]


# Types of quantity and measures
Quantity = Literal["quantity"]
SkyCoord = Literal["sky_coord"]
SpectralCoord = Literal["spectral_coord"]
Location = Literal["location"]
Doppler = Literal["doppler"]


# Units of quantities and measures
UnitsSeconds = list[Literal["s"]]
UnitsHertz = list[Literal["Hz"]]
UnitsMeters = list[Literal["m"]]

UnitsOfSkyCoordInRadians = list[Literal["rad"], Literal["rad"]]
UnitsOfLocationInMetersOrRadians = Union[
    list[Literal["m"], Literal["m"], Literal["m"]],
    list[Literal["rad"], Literal["rad"], Literal["m"]],
]
UnitsOfPositionInRadians = list[Literal["rad"], Literal["rad"], Literal["m"]]
UnitsOfDopplerShift = Union[list[Literal["ratio"]], list[Literal["m/s"]]]

UnitsRadians = list[Literal["rad"]]
UnitsKelvin = list[Literal["K"]]
UnitsKelvinPerJansky = list[Literal["K/Jy"]]
UnitsMetersPerSecond = list[Literal["m/s"]]
UnitsPascal = list[Literal["Pa"]]  # hPa? (in MSv2)
UnitsPerSquareMeters = list[Literal["/m^2"]]


# Quantities


@xarray_dataarray_schema
class QuantityInSecondsArray:
    """
    Quantity with units of seconds
    """

    data: Data[ZD, float]

    units: Attr[UnitsSeconds]
    type: Attr[Quantity] = "quantity"


@xarray_dataarray_schema
class QuantityInHertzArray:
    """
    Quantity with units of Hertz
    """

    data: Data[ZD, float]

    units: Attr[UnitsHertz]
    type: Attr[Quantity] = "quantity"


@xarray_dataarray_schema
class QuantityInMetersArray:
    """
    Quantity with units of meters
    """

    data: Data[ZD, float]

    units: Attr[UnitsMeters]
    type: Attr[Quantity] = "quantity"


@xarray_dataarray_schema
class QuantityInMetersPerSecondArray:
    """
    Quantity with units of meters per second
    """

    data: Data[ZD, float]

    units: Attr[UnitsMetersPerSecond]
    type: Attr[Quantity] = "quantity"


@xarray_dataarray_schema
class QuantityInRadiansArray:
    """
    Quantity with units of radians
    """

    data: Data[ZD, float]

    units: Attr[UnitsRadians]
    type: Attr[Quantity] = "quantity"


@xarray_dataarray_schema
class QuantityInKelvinArray:
    """
    Quantity with units of Kelvins
    """

    data: Data[ZD, float]

    units: Attr[UnitsKelvin]
    type: Attr[Quantity] = "quantity"


@xarray_dataarray_schema
class QuantityInKelvinPerJanskyArray:
    """
    Quantity with units of K/Jy (sensitivity in gain curve)
    """

    data: Data[ZD, numpy.float64]

    units: Attr[UnitsKelvinPerJansky]
    type: Attr[Quantity] = "quantity"


@xarray_dataarray_schema
class QuantityInPascalArray:
    """
    Quantity with units of Pa
    """

    data: Data[ZD, numpy.float64]

    units: Attr[UnitsPascal]
    type: Attr[Quantity] = "quantity"


@xarray_dataarray_schema
class QuantityInPerSquareMetersArray:
    """
    Quantity with units of /m^2
    """

    data: Data[ZD, numpy.float64]

    units: Attr[UnitsPerSquareMeters]
    type: Attr[Quantity] = "quantity"


AllowedTimeScales = Literal["tai", "tcb", "tcg", "tdb", "tt", "ut1", "utc"]


AllowedTimeFormats = Literal["unix", "mjd", "cxcsec", "gps"]


@xarray_dataarray_schema
class TimeArray:
    """
    Representation of a time measure.

    :py:class:`astropy.time.Time` serves as the reference implementation.
    Data can be converted as follows::

        astropy.time.Time(data * astropy.units.Unit(attrs['units'][0]),
                          format=attrs['format'], scale=attrs['scale'])

    All formats that express time as floating point numbers since an epoch
    are permissible, so at present the realistic options are:

    * ``mjd`` (from 1858-11-17 00:00:00 UTC)
    * ``unix`` (from 1970-01-01 00:00:00 UTC)
    * ``unix_tai`` (from 1970-01-01 00:00:00 TAI)
    * ``cxcsec`` (from 1998-01-01 00:00:00 TT)
    * ``gps`` (from 1980-01-06 00:00:00 UTC)

    """

    data: Data[ZD, float]
    """Time since epoch, typically in seconds (see ``units``)."""

    type: Attr[Time] = "time"
    """ Array type. Should be ``"time"``. """
    units: Attr[UnitsSeconds] = ("s",)
    """ Units to associate with axis"""
    scale: Attr[AllowedTimeScales] = "utc"
    """
    Time scale of data. Must be one of ``(‘tai’, ‘tcb’, ‘tcg’, ‘tdb’, ‘tt’, ‘ut1’, ‘utc’)``,
    see :py:class:`astropy.time.Time`
    """
    format: Attr[AllowedTimeFormats] = "unix"
    """Time representation and epoch, see :py:class:`TimeArray`."""


# Taken from the list of astropy built-in frame classes: https://docs.astropy.org/en/stable/coordinates/index.html
AllowedSkyCoordFrames = Literal[
    "icrs",
    "fk5",
    "fk4",
    "fk4noterms",
    "galactic",
    "galactocentric",
    "supergalactic",
    "altaz",
    "hadec",
    "gcrs",
    "cirs",
    "itrs",
    "hcrs",
    "teme",
    "tete",
    "precessedgeocentric",
    "geocentricmeanecliptic",
    "barycentricmeanecliptic",
    "heliocentricmeanecliptic",
    "geocentrictrueecliptic",
    "barycentrictrueecliptic",
    "heliocentrictrueecliptic",
    "heliocentriceclipticiau76",
    "custombarycentricecliptic",
    "lsr",
    "lsrk",
    "lsrd",
    "galacticlsr",
]


@xarray_dataarray_schema
class SkyCoordArray:
    """Measures array for data variables that are sky coordinates, used in :py:class:`FieldSourceXds`"""

    data: Data[Union[SkyDirLabel, SkyPosLabel], float]

    type: Attr[SkyCoord] = "sky_coord"
    units: Attr[UnitsOfSkyCoordInRadians] = ("rad", "rad")
    frame: Attr[AllowedSkyCoordFrames] = ""
    """
    Possible values are astropy SkyCoord frames.
    Several casacore frames found in MSv2 are translated to astropy frames as follows: AZELGEO=>altaz, J2000=>fk5, ICRS=>icrs.
    From fixvis docs: clean and the im tool ignore the reference frame
    claimed by the UVW column (it is often mislabelled as ITRF when it is
    really FK5 (J2000)) and instead assume the (u, v, w)s are in the same frame
    as the phase tracking center. calcuvw does not yet force the UVW column and
    field centers to use the same reference frame! Blank = use the phase
    tracking frame of vis.
    """


@xarray_dataarray_schema
class PointingBeamArray:
    """Pointing beam data array in :py:class:`PointingXds`."""

    data: Data[
        Union[
            tuple[Time, AntennaName, LocalSkyDirLabel],
            tuple[TimePointing, AntennaName, LocalSkyDirLabel],
            tuple[Time, AntennaName, LocalSkyDirLabel, nPolynomial],
            tuple[TimePointing, AntennaName, LocalSkyDirLabel, nPolynomial],
        ],
        numpy.float64,
    ]

    type: Attr[SkyCoord] = "sky_coord"
    units: Attr[UnitsOfSkyCoordInRadians] = ("rad", "rad")
    frame: Attr[AllowedSkyCoordFrames] = "fk5"
    """
    From fixvis docs: clean and the im tool ignore the reference frame claimed by the UVW column (it is often mislabelled
    as ITRF when it is really FK5 (J2000)) and instead assume the (u, v, w)s are in the same frame as the phase tracking
    center. calcuvw does not yet force the UVW column and field centers to use the same reference frame! Blank = use the
    phase tracking frame of vis.
    """


@xarray_dataarray_schema
class LocalSkyCoordArray:
    """Measures array for the arrays that have coordinate local_sky_dir_label in :py:class:`PointingXds`"""

    data: Data[LocalSkyDirLabel, float]

    type: Attr[SkyCoord] = "sky_coord"
    units: Attr[UnitsOfSkyCoordInRadians] = ("rad", "rad")
    frame: Attr[AllowedSkyCoordFrames] = "fk5"
    """
    From fixvis docs: clean and the im tool ignore the reference frame claimed by the UVW column (it is often mislabelled
    as ITRF when it is really FK5 (J2000)) and instead assume the (u, v, w)s are in the same frame as the phase tracking
    center. calcuvw does not yet force the UVW column and field centers to use the same reference frame! Blank = use the
    phase tracking frame of vis.
    """


# Coordinates / Axes
@xarray_dataarray_schema
class TimeCoordArray:
    """Data model of the main dataset time axis. See also :py:class:`TimeArray`."""

    data: Data[Time, float]
    """
    Time, expressed in seconds since the epoch (see ``scale`` &
    ``format``), see also see :py:class:`TimeArray`.
    """

    type: Attr[Time] = "time"
    """ Coordinate type. Should be ``"time"``. """

    units: Attr[UnitsSeconds] = ("s",)
    """ Units to associate with axis"""

    scale: Attr[AllowedTimeScales] = "utc"
    """ Astropy time scales, see :py:class:`TimeArray` """

    format: Attr[AllowedTimeFormats] = "unix"
    """ Astropy format, see :py:class:`TimeArray`"""

    integration_time: Attr[QuantityInSecondsArray] = None
    """ The nominal sampling interval (ms v2). Units of seconds. """


@xarray_dataarray_schema
class TimeInterpolatedCoordArray:
    """
    Data model of a time axis when it is interpolated to match the time
    axis of the main dataset. This can be used in the system_calibration_xds,
    pointing_xds, weather_xds, field_and_source_info_xds, and phase_cal_xds
    when their respective time_system_cal, time_pointing, time_weather,
    time_ephemeris or time_phase_cal are interpolated to the main dataset
    time. See also :py:class:`TimeArray`.

    The only difference with respect to the main TimeCoordArray is the
    absence of the attribute integration_time
    """

    data: Data[Time, float]
    """
    Time, expressed in seconds since the epoch (see ``scale`` &
    ``format``), see also see :py:class:`TimeArray`.
    """

    type: Attr[Time] = "time"
    """ Coordinate type. Should be ``"time"``. """

    units: Attr[UnitsSeconds] = ("s",)
    """ Units to associate with axis"""

    scale: Attr[AllowedTimeScales] = "utc"
    """ Astropy time scales, see :py:class:`TimeArray` """

    format: Attr[AllowedTimeFormats] = "unix"
    """ Astropy format, see :py:class:`TimeArray`"""


@xarray_dataarray_schema
class TimeSystemCalCoordArray:
    """Data model of 'time_system_cal' axis (time axis in system_calibration_xds
    subdataset when not interpolated to the main time axis. See also
    :py:class:`TimeCoordArray`."""

    data: Data[TimeSystemCal, float]
    """
    Time, expressed in seconds since the epoch (see ``scale`` &
    ``format``).
    """

    type: Attr[Time] = "time_system_cal"
    """ Coordinate type. Should be ``"time_system_cal"``. """

    units: Attr[UnitsSeconds] = ("s",)
    """ Units to associate with axis"""

    scale: Attr[AllowedTimeScales] = "utc"
    """ Astropy time scales, see :py:class:`TimeArray` """

    format: Attr[AllowedTimeFormats] = "unix"
    """ Astropy format, see :py:class:`TimeArray`"""


@xarray_dataarray_schema
class TimePointingCoordArray:
    """Data model of the 'time_pointing' axis (time axis in pointing_xds
    subdataset when not interpolated to the main time axis. See also
    :py:class:`TimeCoordArray`."""

    data: Data[TimePointing, float]
    """
    Time, expressed in seconds since the epoch (see ``scale`` &
    ``format``).
    """

    type: Attr[TimePointing] = "time_pointing"
    """ Coordinate type. Should be ``"time_pointing"``. """

    units: Attr[UnitsSeconds] = ("s",)
    """ Units to associate with axis"""

    scale: Attr[AllowedTimeScales] = "utc"
    """ Astropy time scales, see :py:class:`TimeArray` """

    format: Attr[AllowedTimeFormats] = "unix"
    """ Astropy format, see :py:class:`TimeArray`"""


@xarray_dataarray_schema
class TimeEphemerisCoordArray:
    """Data model of the 'time_ephemeris' axis (time axis in the
    field_and_source_info_xds subdataset when not interpolated to the main
    time axis. See also :py:class:`TimeCoordArray`."""

    data: Data[TimeEphemeris, float]
    """
    Time, expressed in seconds since the epoch (see ``scale`` &
    ``format``).
    """

    type: Attr[TimeEphemeris] = "time_ephemeris"
    """ Coordinate type. Should be ``"time_ephemeris"``. """

    units: Attr[UnitsSeconds] = ("s",)
    """ Units to associate with axis"""

    scale: Attr[AllowedTimeScales] = "utc"
    """ Astropy time scales, see :py:class:`TimeArray` """

    format: Attr[AllowedTimeFormats] = "unix"
    """ Astropy format, see :py:class:`TimeArray`"""


@xarray_dataarray_schema
class TimeWeatherCoordArray:
    """Data model of the 'time_weather' axis (time axis in the weather_xds
    subdataset when not interpolated to the main time axis. See also
    :py:class:`TimeCoordArray`."""

    data: Data[TimeWeather, float]
    """
    Time, expressed in seconds since the epoch (see ``scale`` &
    ``format``).
    """

    type: Attr[Time] = "time_weather"
    """ Coordinate type. Should be ``"time_weather"``. """

    units: Attr[UnitsSeconds] = ("s",)
    """ Units to associate with axis"""

    scale: Attr[AllowedTimeScales] = "utc"
    """ Astropy time scales, see :py:class:`TimeArray` """

    format: Attr[AllowedTimeFormats] = "unix"
    """ Astropy format, see :py:class:`TimeArray`"""


# For now allowing both some of the casacore frames (from "REST" to "TOPO" - all in uppercase) as well as
# the astropy frames (all in lowercase, taken from the list of SpectralCoord:
# https://docs.astropy.org/en/stable/coordinates/spectralcoord.html)
AllowedSpectralCoordFrames = Literal[
    "REST",
    # "LSRK" -> "lsrk",
    # "LSRD" -> "lsrd",
    "BARY",
    "GEO",
    "TOPO",
    # astropy frames
    "gcrs",
    "icrs",
    "hcrs",
    "lsrk",
    "lsrd",
    "lsr",
]


@xarray_dataarray_schema
class SpectralCoordArray:
    """
    Measures array for data variables and attributes that are spectral coordinates.
    """

    data: Data[ZD, float]

    units: Attr[UnitsHertz] = ("Hz",)

    observer: Attr[AllowedSpectralCoordFrames] = "gcrs"
    """
    Capitalized reference observers are from casacore. TOPO implies creating astropy earth_location.
    Astropy velocity reference frames are lowercase. Note that Astropy does not use the name 'TOPO' (telescope centric)
    rather it assumes if no velocity frame is given that this is the default.
    """

    type: Attr[SpectralCoord] = "spectral_coord"


AllowedLocationFrames = Literal["ITRF", "GRS80", "WGS84", "WGS72", "Undefined"]


AllowedLocationCoordinateSystems = Literal[
    "geocentric",
    "planetcentric",
    "geodetic",
    "planetodetic",
    "orbital",
]


@xarray_dataarray_schema
class LocationArray:
    """
    Measure type used for example in antenna_xds/ANTENNA_POSITION, field_and_source_xds/OBSERVER_POSITION
    Data dimensions can be EllipsoidPosLabel or CartesianPosLabel
    """

    data: Data[Union[EllipsoidPosLabel, CartesianPosLabel], float]

    units: Attr[UnitsOfLocationInMetersOrRadians]
    """
    If the units are a list of strings then it must be the same length as
    the last dimension of the data array. This allows for having different
    units in the same data array,for example geodetic coordinates could use
    ``['rad','rad','m']``.
    """

    frame: Attr[AllowedLocationFrames]
    """
    Can be ITRF, GRS80, WGS84, WGS72, Undefined
    """

    coordinate_system: Attr[AllowedLocationCoordinateSystems]
    """ Can be ``geocentric/planetcentric, geodetic/planetodetic, orbital`` """

    origin_object_name: Attr[str]
    """
    earth/sun/moon/etc
    """

    type: Attr[Location] = "location"
    """ """


@xarray_dataarray_schema
class EllipsoidPosLocationArray:
    """
    Measure type used for example in field_and_source_xds/SUB_OBSERVER_POSITION, SUB_SOLAR_POSITION
    """

    data: Data[EllipsoidPosLabel, float]

    frame: Attr[AllowedLocationFrames]
    """
    Can be ITRF, GRS80, WGS84, WGS72
    """

    coordinate_system: Attr[AllowedLocationCoordinateSystems]
    """ Can be ``geocentric/planetcentric, geodetic/planetodetic, orbital`` """

    origin_object_name: Attr[str]
    """
    earth/sun/moon/etc
    """

    type: Attr[Location] = "location"
    """ """

    units: Attr[UnitsOfPositionInRadians] = ("rad", "rad", "m")
    """
    If the units are a list of strings then it must be the same length as
    the last dimension of the data array. This allows for having different
    units in the same data array,for example geodetic coordinates could use
    ``['rad','rad','m']``.
    """


@xarray_dataarray_schema
class BaselineArray:
    """Model of the baseline_id coordinate in the main dataset (interferometric data, :py:class:`VisibilityXds`)"""

    data: Data[BaselineId, Union[numpy.int64, numpy.int32]]
    """Unique id for each baseline."""
    long_name: Optional[Attr[str]] = "Baseline ID"


@xarray_dataarray_schema
class BaselineAntennaNameArray:
    """Array of antenna_name by baseline_id, as used in main_xds and main_sd_xds
    (antenna_name by baseline_id dim"""

    data: Data[BaselineId, str]
    """Unique id for each baseline."""
    long_name: Optional[Attr[str]] = "Antenna name by baseline_id"


@xarray_dataarray_schema
class AntennaNameArray:
    """
    Model of the antenna_name coordinate, used in the main dataset (single dish data, :py:class:`VisibiiltyXds`)
    and several sub-datasets such as antenna_xds, pointing_xds, weather_xds, system_calibration_xds, gain_curve_xds, etc.
    """

    data: Data[AntennaName, str]
    """Unique name for each antenna(_station)."""
    long_name: Optional[Attr[str]] = "Antenna name"


AllowedDopplerTypes = Literal[
    "radio", "optical", "z", "ratio", "true", "relativistic", "beta", "gamma"
]


@xarray_dataarray_schema
class DopplerArray:
    """Doppler measure information for the frequency coordinate"""

    data: Data[ZD, numpy.float64]

    type: Attr[Doppler] = "doppler"
    """ Coordinate type. Should be ``"doppler"``. """

    units: Attr[UnitsOfDopplerShift] = ("m/s",)
    """ Units to associate with axis, [ratio]/[m/s]"""

    doppler_type: Attr[AllowedDopplerTypes] = "radio"
    """
    Allowable values: radio, optical, z, ratio, true, relativistic, beta, gamma.
    Astropy only has radio and optical. Using casacore types: https://casadocs.readthedocs.io/en/stable/notebooks/memo-series.html?highlight=Spectral%20Frames#Spectral-Frames
    """


@xarray_dataarray_schema
class FrequencyArray:
    """Frequency coordinate in the main dataset."""

    data: Data[Frequency, float]
    """ Center frequencies for each channel. """
    spectral_window_name: Attr[str]
    """ Name associated with spectral window. """
    frequency_group_name: Optional[Attr[str]]
    """ Name associated with frequency group - needed for multi-band VLBI fringe-fitting."""
    reference_frequency: Attr[SpectralCoordArray]
    """ A frequency representative of the spectral window, usually the sky
    frequency corresponding to the DC edge of the baseband. Used by the calibration
    system if a ﬁxed scaling frequency is required or in algorithms to identify the
    observing band. """
    channel_width: Attr[
        QuantityInHertzArray
    ]  # Not SpectralCoord, as it is a difference
    """ The nominal channel bandwidth. Same units as data array (see units key). """
    doppler: Optional[Attr[DopplerArray]]
    """ Doppler tracking information """

    type: Attr[SpectralCoord] = "spectral_coord"
    """ Coordinate type. Should be ``"spectral_coord"``. """
    long_name: Optional[Attr[str]] = "Frequency"
    """ Long-form name to use for axis"""
    units: Attr[UnitsHertz] = ("Hz",)
    """ Units to associate with axis"""
    observer: Attr[AllowedSpectralCoordFrames] = "icrs"
    """
    Astropy velocity reference frames (see :external:ref:`astropy-spectralcoord`).
    Note that Astropy does not use the name
    'topo' (telescope centric) velocity frame, rather it assumes if no velocity
    frame is given that this is the default.
    """


@xarray_dataarray_schema
class FrequencySystemCalArray:
    """The frequency_system_cal coordinate of the system calibration dataset. It has
    only measures data, as opposed to the frequency array of the main dataset."""

    data: Data[FrequencySystemCal, float]
    """ Center frequencies for each channel. """

    type: Attr[SpectralCoord] = "spectral_coord"
    units: Attr[UnitsHertz] = ("Hz",)
    """ Units to associate with axis"""

    observer: Attr[AllowedSpectralCoordFrames] = "icrs"
    """
    Astropy velocity reference frames (see :external:ref:`astropy-spectralcoord`).
    Note that Astropy does not use the name
    'topo' (telescope centric) velocity frame, rather it assumes if no velocity
    frame is given that this is the default.
    """


@xarray_dataarray_schema
class PolarizationArray:
    """
    Possible correlations that can be formed from polarised receptors. Possible
    values, taken from `Measures/Stokes.h
    <https://github.com/casacore/casacore/blob/5a8df94738bdc36be27e695d7b14fe949a1cc2df/measures/Measures/Stokes.h>`_:

    * ``I``, ``Q``, ``U``, ``V`` (standard stokes parameters)
    * ``RR``, ``RL``, ``LR``, ``LL`` (circular correlation products)
    * ``XX``, ``XY``, ``YX``, ``YY`` (linear correlation products)
    * ``RX``, ``RY``, ``LX``, ``LY``, ``XR``, ``XL``, ``YR``, ``YL`` (mixed correlation products)
    * ``PP``, ``PQ``, ``QP``, ``QQ`` (general quasi-orthogonal correlation products)
    * ``RCircular``, ``LCircular``, ``Linear`` (single dish polarization types)
    * ``Ptotal`` (polarized intensity: ``sqrt(Q²+U²+V²)``)
    * ``Plinear`` (linearly polarized intensity: ``sqrt(Q²+U²)``)
    * ``PFtotal`` (polarization fraction: ``Ptotal/I``)
    * ``PFlinear`` (linear polarization fraction: ``Plinear/I``)
    * ``Pangle`` (linear polarization angle: ``0.5 arctan(U/Q)`` in radians)

    """

    data: Data[Polarization, str]
    """ Polarization names. """
    long_name: Optional[Attr[str]] = "Polarization"
    """ Long-form name to use for axis. Should be ``"Polarization"``"""


@xarray_dataarray_schema
class UvwLabelArray:
    """
    Coordinate axis to make up ``("u", "v", "w")`` tuple, see :py:class:`UvwArray`.
    """

    data: Data[UvwLabel, str] = ("u", "v", "w")
    """Should be ``('u','v','w')``, used by :py:class:`UvwArray`"""
    long_name: Optional[Attr[str]] = "U/V/W label"
    """ Long-form name to use for axis. Should be ``"U/V/W label"``"""


# Data variables
@xarray_dataarray_schema
class FlagArray:
    """
    An array of Boolean values with the same shape as `VISIBILITY`,
    representing the cumulative flags applying to this data matrix. Data are
    flagged bad if the ``FLAG`` array element is ``True``.
    """

    # data: Data[
    #     Union[
    #         tuple[Time, BaselineId, Frequency, Polarization],
    #         tuple[Time, BaselineId, Frequency],
    #         tuple[Time, BaselineId],
    #         tuple[Time, AntennaName, Frequency, Polarization],  # SD
    #     ],
    #     bool,
    # ]
    data: Data[
        Union[
            tuple[Time, BaselineId, Frequency, Polarization],
            tuple[Time, AntennaName, Frequency, Polarization],  # SD
        ],
        bool,
    ]
    time: Coordof[TimeCoordArray]
    baseline_id: Optional[Coordof[BaselineArray]]  # Only IF
    antenna_name: Optional[Coordof[AntennaNameArray]]  # Only SD
    frequency: Coordof[FrequencyArray]
    polarization: Optional[Coordof[PolarizationArray]] = None
    long_name: Optional[Attr[str]] = "Visibility flags"

    allow_mutiple_versions: Optional[Attr[bool]] = True


@xarray_dataarray_schema
class WeightArray:
    """
    The weight for each channel, with the same shape as the associated
    :py:class:`VisibilityArray`, as assigned by the correlator or processor.

    Weight spectrum in ms v2 is renamed weight. Should be calculated as
    1/sigma^2 (sigma rms noise).
    """

    data: Data[
        Union[
            tuple[Time, BaselineId, Frequency, Polarization],
            tuple[Time, AntennaName, Frequency, Polarization],  # SD
        ],
        Union[numpy.float16, numpy.float32, numpy.float64],
    ]

    # data: Data[
    #     Union[
    #         tuple[Time, BaselineId, Frequency, Polarization],
    #         tuple[Time, BaselineId, Frequency],
    #         tuple[Time, BaselineId],
    #         tuple[Time, AntennaName, Frequency, Polarization],  # SD
    #     ],
    #     Union[numpy.float16, numpy.float32, numpy.float64],
    # ]
    """Visibility weights"""
    time: Coordof[TimeCoordArray]
    baseline_id: Optional[Coordof[BaselineArray]]  # Only IF
    antenna_name: Optional[Coordof[AntennaNameArray]]  # Only SD
    frequency: Coordof[FrequencyArray] = None
    polarization: Optional[Coordof[PolarizationArray]] = None
    long_name: Optional[Attr[str]] = "Visibility weights"

    allow_mutiple_versions: Optional[Attr[bool]] = True


# J2000=>fk5 is used most often. icrs is used less often. Both fk5 and icrs are also borrowed from the field center (to fix
# ITRF=>J2000). APP has only been seen in WSRT datasets.
AllowedUvwFrames = Literal[
    "fk5",
    "icrs",
    "APP",  # "apparent geocentric position", used in WSRT datasets
]


@xarray_dataarray_schema
class UvwArray:
    """
    Coordinates for the baseline from ``baseline_antenna2_id`` to
    ``baseline_antenna1_id``, i.e. the baseline is equal to the difference
    ``POSITION2 - POSITION1``. The UVW given are for the ``TIME_CENTROID``, and
    correspond in general to the reference type for the
    ``field_info.phase_dir``.

    The baseline direction should be: ``W`` towards source direction; ``V`` in
    plane through source and system's pole; ``U`` in direction of increasing
    longitude coordinate.  So citing
    http://casa.nrao.edu/Memos/CoordConvention.pdf: Consider an XYZ Celestial
    coordinate system centered at the location of the interferometer, with
    :math:`X` towards the East, :math:`Z` towards the NCP and :math:`Y` to
    complete a right-handed system. The UVW coordinate system is then defined
    by the hour-angle and declination of the phase-reference direction such
    that

    #. when the direction of observation is the NCP (`ha=0,dec=90`),
       the UVW coordinates are aligned with XYZ,
    #. V, W and the NCP are always on a Great circle,
    #. when W is on the local meridian, U points East
    #. when the direction of observation is at zero declination, an
       hour-angle of -6 hours makes W point due East.

    This definition also determines the sign of the phase of ``VISIBILITY``.

    """

    data: Data[
        Union[tuple[Time, BaselineId, UvwLabel]],
        Union[
            numpy.float16,
            numpy.float32,
            numpy.float64,
        ],
    ]
    """Baseline coordinates from ``baseline_antenna2_id`` to ``baseline_antenna1_id``"""
    time: Coordof[TimeCoordArray]
    baseline_id: Optional[Coordof[BaselineArray]]
    uvw_label: Coordof[UvwLabelArray] = ("u", "v", "w")

    long_name: Optional[Attr[str]] = "Baseline coordinates"
    """ Long-form name to use for axis. Should be ``"Baseline coordinates``"""

    type: Attr[Literal["uvw"]] = "uvw"
    frame: Attr[AllowedUvwFrames] = "icrs"
    """ To be defined in astropy (see for example https://github.com/astropy/astropy/issues/7766) """
    units: Attr[UnitsMeters] = ("m",)

    allow_mutiple_versions: Optional[Attr[bool]] = True


@xarray_dataarray_schema
class TimeSamplingArray:
    """
    Model of arrays of measures used in the main dataset for data variables such as TIME_CENTROID and
    TIME_CENTROID_EXTRA_PRECISION.
    """

    data: Data[
        Union[
            tuple[Time, BaselineId],
            tuple[Time, AntennaName],  # SD
        ],
        float,
    ]

    time: Coordof[TimeCoordArray]
    baseline_id: Optional[Coordof[BaselineArray]]  # Only IF
    antenna_name: Optional[Coordof[AntennaNameArray]]  # Only SD

    scale: Attr[AllowedTimeScales] = "utc"
    """ Astropy time scales, see :py:class:`astropy.time.Time` """
    format: Attr[AllowedTimeFormats] = "unix"
    """ Astropy format, see :py:class:`astropy.time.Time`. Default seconds from 1970-01-01 00:00:00 UTC """

    long_name: Optional[Attr[str]] = "Time sampling data"
    units: Attr[UnitsSeconds] = ("s",)


# @xarray_dataarray_schema
# class FreqSamplingArray:
#     """
#     Model of frequency related data variables of the main dataset, such as EFFECTIV_CHANNEL_WIDTH and FREQUENCY_CENTROID.
#     """

#     data: Data[
#         Union[
#             tuple[Time, BaselineId, Frequency, Polarization],
#             tuple[Time, BaselineId, Frequency],
#             tuple[Time, Frequency],
#             tuple[Frequency],
#         ],
#         float,
#     ]
#     """
#     Data about frequency sampling, such as centroid or integration
#     time. Concrete function depends on concrete data array within
#     :py:class:`VisibilityXds` or :py:class:`SpectrumXds`.
#     """
#     frequency: Coordof[FrequencyArray]
#     time: Optional[Coordof[TimeCoordArray]] = None
#     baseline_id: Optional[Coordof[BaselineArray]] = None
#     polarization: Optional[Coordof[PolarizationArray]] = None
#     long_name: Optional[Attr[str]] = "Frequency sampling data"
#     units: Attr[UnitsHertz] = ("Hz",)
#     observer: Attr[AllowedSpectralCoordFrames] = "icrs"
#     """
#     Astropy velocity reference frames (see :external:ref:`astropy-spectralcoord`).
#     Note that Astropy does not use the name
#     'topo' (telescope centric) velocity frame, rather it assumes if no velocity
#     frame is given that this is the default.
#     """


@xarray_dataarray_schema
class FrequencyCentroidArray:
    """
    Model of frequency related data variables of the main dataset, such as FREQUENCY_CENTROID.
    """

    data: Data[
        tuple[Frequency],
        float,
    ]
    """
    Data about frequency sampling, such as centroid or integration
    time. Concrete function depends on concrete data array within
    :py:class:`VisibilityXds` or :py:class:`SpectrumXds`.
    """
    frequency: Coordof[FrequencyArray]
    long_name: Optional[Attr[str]] = "Frequency sampling data"
    units: Attr[UnitsHertz] = ("Hz",)
    observer: Attr[AllowedSpectralCoordFrames] = "icrs"
    """
    Astropy velocity reference frames (see :external:ref:`astropy-spectralcoord`).
    Note that Astropy does not use the name
    'topo' (telescope centric) velocity frame, rather it assumes if no velocity
    frame is given that this is the default.
    """


@xarray_dataarray_schema
class EffectiveChannelWidthArray:
    """
    Model of frequency related data variables of the main dataset, such as EFFECTIV_CHANNEL_WIDTH.
    """

    data: Data[
        Union[
            tuple[Time, BaselineId, Frequency, Polarization],
            tuple[Time, AntennaName, Frequency, Polarization],
        ],  # SD
        float,
    ]
    """
    Data about frequency sampling, such as centroid or integration
    time. Concrete function depends on concrete data array within
    :py:class:`VisibilityXds` or :py:class:`SpectrumXds`.
    """
    frequency: Coordof[FrequencyArray]
    time: Optional[Coordof[TimeCoordArray]] = None
    baseline_id: Optional[Coordof[BaselineArray]] = None
    polarization: Optional[Coordof[PolarizationArray]] = None
    long_name: Optional[Attr[str]] = "Frequency sampling data"
    units: Attr[UnitsHertz] = ("Hz",)
    observer: Attr[AllowedSpectralCoordFrames] = "icrs"
    """
    Astropy velocity reference frames (see :external:ref:`astropy-spectralcoord`).
    Note that Astropy does not use the name
    'topo' (telescope centric) velocity frame, rather it assumes if no velocity
    frame is given that this is the default.
    """


# Define FieldSourceXds and FieldSourceEphemerisXds already here, as they are needed in the
# definition of VisibilityArray
@xarray_dataset_schema
class FieldSourceXds:
    """
    Field positions for each source.

    Defines a field position on the sky. For interferometers, this is the correlated field position.
    For single dishes, this is the nominal pointing direction.
    """

    source_name: Coord[FieldName, str]
    """ Source name. """

    field_name: Coord[FieldName, str]
    """Field name."""

    sky_dir_label: Coord[SkyDirLabel, str]
    """ Coordinate labels of sky directions (typically shape 2 and 'ra', 'dec') """

    FIELD_PHASE_CENTER: Optional[Data[FieldName, SkyCoordArray]]
    """
    Offset from the SOURCE_DIRECTION that gives the direction of phase
    center for which the fringes have been stopped-that is a point source in
    this direction will produce a constant measured phase (page 2 of
    https://articles.adsabs.harvard.edu/pdf/1999ASPC..180...79F). For
    conversion from MSv2, frame refers column keywords by default. If frame
    varies with field, it refers DelayDir_Ref column instead.
    """

    FIELD_REFERENCE_CENTER: Optional[Data[FieldName, SkyCoordArray]]
    """
    Used in single-dish to record the associated reference direction if positionswitching
    been applied. For conversion from MSv2, frame refers column keywords by default. If
    frame varies with field, it refers DelayDir_Ref column instead.
    """

    SOURCE_LOCATION: Optional[Data[FieldName, SkyCoordArray]]
    """
    CASA Table Cols: RA,DEC,Rho."Astrometric RA and Dec and Geocentric
    distance with respect to the observer’s location (Geocentric). "Adjusted
    for light-time aberration only. With respect to the reference plane and
    equinox of the chosen system (ICRF or FK4/B1950). If the FK4/B1950 frame
    output is selected, elliptic aberration terms are added. Astrometric RA/DEC
    is generally used when comparing or reducing data against a star catalog."
    https://ssd.jpl.nasa.gov/horizons/manual.html : 1. Astrometric RA & DEC
    """

    LINE_REST_FREQUENCY: Optional[
        Data[
            tuple[FieldName, LineLabel],
            SpectralCoordArray,
        ]
    ]
    """ Rest frequencies for the transitions. """

    LINE_SYSTEMIC_VELOCITY: Optional[
        Data[
            tuple[FieldName, LineLabel],
            QuantityInMetersPerSecondArray,
        ]
    ]
    """ Systemic velocity at reference """

    OBSERVER_POSITION: Optional[Data[ZD, LocationArray]]
    """ Observer location. """

    # --- Attributes ---
    doppler_shift_velocity: Optional[Attr[UnitsOfDopplerShift]]
    """ Velocity definition of the Doppler shift, e.g., RADIO or OPTICAL velocity in m/s """

    source_model_url: Optional[Attr[str]]
    """URL to access source model"""

    type: Attr[Literal["field_and_source"]] = "field_and_source"
    """
    Type of dataset.
    """

    # --- Optional coordinates ---
    cartesian_pos_label: Optional[Coord[CartesianPosLabel, str]] = ("x", "y", "z")
    """ Coordinate labels of geocentric earth location data (typically shape 3 and 'x', 'y', 'z')"""

    line_label: Optional[Coord[LineLabel, str]] = ()
    """ Line labels (for line names and variables). """

    line_names: Optional[Coord[tuple[FieldName, LineLabel], str]] = ()
    """ Line names (e.g. v=1, J=1-0, SiO). """


@xarray_dataset_schema
class FieldSourceEphemerisXds:
    """
    Field positions for each source, when the source have ephemeris information.

    Defines a field position on the sky. For interferometers, this is the correlated field position.
    For single dishes, this is the nominal pointing direction.
    """

    source_name: Coord[Time, str]
    """ Source name. """

    field_name: Coord[Time, str]
    """Field name."""

    time: Coordof[TimeInterpolatedCoordArray]
    """Midpoint of time for which this set of parameters is accurate. Labeled 'time' when interpolated to main time """

    FIELD_PHASE_CENTER: Optional[Data[tuple[Time], SkyCoordArray]]
    """
    Offset from the SOURCE_DIRECTION that gives the direction of phase
    center for which the fringes have been stopped-that is a point source in
    this direction will produce a constant measured phase (page 2 of
    https://articles.adsabs.harvard.edu/pdf/1999ASPC..180...79F). For
    conversion from MSv2, frame refers column keywords by default. If frame
    varies with field, it refers DelayDir_Ref column instead.
    """

    FIELD_REFERENCE_CENTER: Optional[Data[tuple[Time], SkyCoordArray]]
    """
    Used in single-dish to record the associated reference direction if positionswitching
    been applied. For conversion from MSv2, frame refers column keywords by default. If
    frame varies with field, it refers DelayDir_Ref column instead.
    """

    LINE_REST_FREQUENCY: Optional[Data[tuple[Time, LineLabel], SpectralCoordArray]]
    """ Rest frequencies for the transitions. """

    LINE_SYSTEMIC_VELOCITY: Optional[
        Data[tuple[Time, LineLabel], QuantityInMetersPerSecondArray]
    ]
    """ Systemic velocity at reference """

    SOURCE_LOCATION: Optional[
        Data[
            Union[
                tuple[Time],
                tuple[TimeEphemeris],
            ],
            SkyCoordArray,
        ]
    ]
    """
    CASA Table Cols: RA,DEC,Rho."Astrometric RA and Dec and Geocentric
    distance with respect to the observer’s location (Geocentric). "Adjusted
    for light-time aberration only. With respect to the reference plane and
    equinox of the chosen system (ICRF or FK4/B1950). If the FK4/B1950 frame
    output is selected, elliptic aberration terms are added. Astrometric RA/DEC
    is generally used when comparing or reducing data against a star catalog."
    https://ssd.jpl.nasa.gov/horizons/manual.html : 1. Astrometric RA & DEC
    """

    SOURCE_RADIAL_VELOCITY: Optional[
        Data[Union[tuple[Time], tuple[TimeEphemeris]], QuantityInMetersPerSecondArray]
    ]
    """ CASA Table Cols: RadVel. Geocentric distance rate """

    NORTH_POLE_POSITION_ANGLE: Optional[
        Data[Union[tuple[Time], tuple[TimeEphemeris]], QuantityInRadiansArray]
    ]
    """ CASA Table cols: NP_ang, "Targets' apparent north-pole position angle (counter-clockwise with respect to direction of true-of-date reference-frame north pole) and angular distance from the sub-observer point (center of disc) at print time. A negative distance indicates the north-pole is on the hidden hemisphere." https://ssd.jpl.nasa.gov/horizons/manual.html : 17. North pole position angle & distance from disc center. """

    NORTH_POLE_ANGULAR_DISTANCE: Optional[
        Data[Union[tuple[Time], tuple[TimeEphemeris]], QuantityInRadiansArray]
    ]
    """ CASA Table cols: NP_dist, "Targets' apparent north-pole position angle (counter-clockwise with respect to direction of true-of date reference-frame north pole) and angular distance from the sub-observer point (center of disc) at print time. A negative distance indicates the north-pole is on the hidden hemisphere."https://ssd.jpl.nasa.gov/horizons/manual.html : 17. North pole position angle & distance from disc center. """

    SUB_OBSERVER_DIRECTION: Optional[
        Data[
            Union[
                tuple[Time],
                tuple[TimeEphemeris],
            ],
            EllipsoidPosLocationArray,
        ]
    ]
    """ CASA Table cols: DiskLong, DiskLat. "Apparent planetodetic longitude and latitude of the center of the target disc seen by the OBSERVER at print-time. This is not exactly the same as the "nearest point" for a non-spherical target shape (since the center of the disc might not be the point closest to the observer), but is generally very close if not a very irregular body shape. The IAU2009 rotation models are used except for Earth and MOON, which use higher-precision models. For the gas giants Jupiter, Saturn, Uranus and Neptune, IAU2009 longitude is based on the "System III" prime meridian rotation angle of the magnetic field. By contrast, pole direction (thus latitude) is relative to the body dynamical equator. There can be an offset between the magnetic pole and the dynamical pole of rotation. Down-leg light travel-time from target to observer is taken into account. Latitude is the angle between the equatorial plane and perpendicular to the reference ellipsoid of the body and body oblateness thereby included. The reference ellipsoid is an oblate spheroid with a single flatness coefficient in which the y-axis body radius is taken to be the same value as the x-axis radius. Whether longitude is positive to the east or west for the target will be indicated at the end of the output ephemeris." https://ssd.jpl.nasa.gov/horizons/manual.html : 14. Observer sub-longitude & sub-latitude """

    SUB_SOLAR_POSITION: Optional[
        Data[
            Union[
                tuple[Time],
                tuple[TimeEphemeris],
            ],
            EllipsoidPosLocationArray,
        ]
    ]
    """ CASA Table cols: Sl_lon, Sl_lat, r. "Heliocentric distance along with "Apparent sub-solar longitude and latitude of the Sun on the target. The apparent planetodetic longitude and latitude of the center of the target disc as seen from the Sun, as seen by the observer at print-time.  This is _NOT_ exactly the same as the "sub-solar" (nearest) point for a non-spherical target shape (since the center of the disc seen from the Sun might not be the closest point to the Sun), but is very close if not a highly irregular body shape.  Light travel-time from Sun to target and from target to observer is taken into account.  Latitude is the angle between the equatorial plane and the line perpendicular to the reference ellipsoid of the body. The reference ellipsoid is an oblate spheroid with a single flatness coefficient in which the y-axis body radius is taken to be the same value as the x-axis radius. Uses IAU2009 rotation models except for Earth and Moon, which uses a higher precision models. Values for Jupiter, Saturn, Uranus and Neptune are Set III, referring to rotation of their magnetic fields.  Whether longitude is positive to the east or west for the target will be indicated at the end of the output ephemeris." https://ssd.jpl.nasa.gov/horizons/manual.html : 15. Solar sub-longitude & sub-latitude  """

    HELIOCENTRIC_RADIAL_VELOCITY: Optional[
        Data[Union[tuple[Time], tuple[TimeEphemeris]], QuantityInMetersPerSecondArray]
    ]
    """ CASA Table cols: rdot."The Sun's apparent range-rate relative to the target, as seen by the observer. A positive "rdot" means the target was moving away from the Sun, negative indicates movement toward the Sun." https://ssd.jpl.nasa.gov/horizons/manual.html : 19. Solar range & range-rate (relative to target) """

    OBSERVER_PHASE_ANGLE: Optional[
        Data[Union[tuple[Time], tuple[TimeEphemeris]], QuantityInRadiansArray]
    ]
    """ CASA Table cols: phang.""phi" is the true PHASE ANGLE at the observers' location at print time. "PAB-LON" and "PAB-LAT" are the FK4/B1950 or ICRF/J2000 ecliptic longitude and latitude of the phase angle bisector direction; the outward directed angle bisecting the arc created by the apparent vector from Sun to target center and the astrometric vector from observer to target center. For an otherwise uniform ellipsoid, the time when its long-axis is perpendicular to the PAB direction approximately corresponds to lightcurve maximum (or maximum brightness) of the body. PAB is discussed in Harris et al., Icarus 57, 251-258 (1984)." https://ssd.jpl.nasa.gov/horizons/manual.html : Phase angle and bisector """

    OBSERVER_POSITION: Optional[Data[ZD, LocationArray]]
    """ Observer location. """

    # --- Attributes ---
    doppler_shift_velocity: Optional[Attr[UnitsOfDopplerShift]]
    """ Velocity definition of the Doppler shift, e.g., RADIO or OPTICAL velocity in m/s """

    source_model_url: Optional[Attr[str]]
    """URL to access source model"""

    ephemeris_name: Optional[Attr[str]]
    """The name of the ephemeris. For example DE430.

    This can be used with Astropy solar_system_ephemeris.set('DE430'), see
    https://docs.astropy.org/en/stable/coordinates/solarsystem.html.
    """

    type: Attr[Literal["field_and_source_ephemeris"]] = "field_and_source_ephemeris"
    """
    Type of dataset.
    """

    # --- Optional coordinates ---
    sky_dir_label: Optional[Coord[SkyDirLabel, str]] = ("ra", "dec")
    """ Coordinate labels of sky directions (typically shape 2 and 'ra', 'dec') """
    sky_pos_label: Optional[Coord[SkyPosLabel, str]] = ("ra", "dec", "dist")
    """ Coordinate lables of sky positions (typically shape 3 and 'ra', 'dec', 'dist') """
    ellipsoid_pos_label: Optional[Coord[EllipsoidPosLabel, str]] = (
        "lon",
        "lat",
        "height",
    )
    """ Coordinate labels of geodetic earth location data (typically shape 3 and 'lon', 'lat', 'height')"""
    cartesian_pos_label: Optional[Coord[CartesianPosLabel, str]] = ("x", "y", "z")
    """ Coordinate labels of geocentric earth location data (typically shape 3 and 'x', 'y', 'z')"""

    line_label: Optional[Coord[LineLabel, str]] = ()
    """ Line labels (for line names and variables). """

    line_names: Optional[Coord[tuple[FieldName, LineLabel], str]] = ()
    """ Line names (e.g. v=1, J=1-0, SiO). """

    time_ephemeris: Optional[Coordof[TimeEphemerisCoordArray]] = ()
    """Midpoint of time for which this set of parameters is accurate. Labeled 'time_ephemeris' when not interpolating to main time """


@xarray_dataarray_schema
class SpectrumArray:
    """Definition of xr.DataArray for SPECTRUM data (single dish)"""

    data: Data[
        tuple[Time, AntennaName, Frequency, Polarization],
        Union[numpy.float64, numpy.float32, numpy.float16],
    ]

    time: Coordof[TimeCoordArray]
    antenna_name: Coordof[AntennaNameArray]
    frequency: Coordof[FrequencyArray]
    polarization: Coordof[PolarizationArray]

    long_name: Optional[Attr[str]] = "Spectrum values"
    """ Long-form name to use for axis. Should be ``"Spectrum values"``"""
    units: Attr[list[str]] = ("Jy",)


@xarray_dataarray_schema
class VisibilityArray:
    """Visibility data array in main dataset (interferometric data, :py:class:`VisibiiltyXds`)"""

    data: Data[
        tuple[Time, BaselineId, Frequency, Polarization],
        Union[numpy.complex64, numpy.complex128],
    ]

    time: Coordof[TimeCoordArray]
    baseline_id: Coordof[BaselineArray]
    polarization: Coordof[PolarizationArray]
    frequency: Coordof[FrequencyArray]

    long_name: Optional[Attr[str]] = "Visibility values"
    """ Long-form name to use for axis. Should be ``"Visibility values"``"""
    units: Attr[list[str]] = ("Jy",)

    allow_mutiple_versions: Optional[Attr[bool]] = True


# Info dicts


# @dict_schema
# class PartitionInfoDict:
#     # spectral_window_id: missing / remove for good?
#     spectral_window_name: str
#     """ Spectral window Name """
#     # field_id: missing / probably remove for good?
#     field_name: list[str]
#     """ List of all field names """
#     polarization_setup: list[str]
#     """ List of polrization bases. """
#     scan_name: list[str]
#     """ List of scan names. """
#     source_name: list[str]
#     """ List of source names. """
#     # source_id: mising / remove for good?
#     intents: list[str]
#     """ An intent string identifies one intention of the scan, such as to calibrate or observe a
#     target. See :ref:`scan intents` for possible values. When converting from MSv2, the list of
#     intents is derived from the OBS_MODE column of MSv2 state table (every comma separated value
#     is taken as an intent). """
#     taql: Optional[str]
#     """ The taql query used if converted from MSv2. """
#     line_name: list[str]
#     """ Spectral line names """
#     antenna_name: Optional[str]
#     """ Name of antenna when partitioning also by antenna (single-dish). """


@dict_schema
class ObservationInfoDict:
    observer: list
    """List of observer names."""
    project: str
    """Project Code/Project_UID"""
    release_date: str
    """Project release date. This is the date on which the data may become
    public. Format: YYYY-MM-DDTHH:mm:ss.SSS (ISO 8601)"""
    execution_block_id: Optional[str]
    """ ASDM: Indicates the position of the execution block in the project
    (sequential numbering starting at 1).  """
    execution_block_number: Optional[int]
    """ASDM: Indicates the position of the execution block in the project
    (sequential numbering starting at 1)."""
    execution_block_UID: Optional[str]
    """ASDM: The archive’s UID of the execution block."""
    session_reference: Optional[str]
    """ASDM: The observing session reference."""
    observing_script: Optional[str]
    """ASDM: The text of the observation script."""
    observing_script_UID: Optional[str]
    """ASDM: A reference to the Entity which contains the observing script."""
    observing_log: Optional[str]
    """ASDM: Logs of the observation during this execu- tion block."""
    intents: list[str]
    """ An intent string identifies one intention of the scan, such as to calibrate or observe a
    target. See :ref:`scan intents` for possible values. When converting from MSv2, the list of
    intents is derived from the OBS_MODE column of MSv2 state table (every comma separated value
    is taken as an intent). """


@dict_schema
class ProcessorInfoDict:
    type: str
    """Processor type; reserved keywords include (”CORRELATOR” -
    interferometric correlator; ”SPECTROMETER” - single-dish correlator;
    ”RADIOMETER” - generic detector/integrator)."""
    sub_type: str
    """Processor sub-type, e.g. ”GBT” or ”JIVE”."""


@dict_schema
class DataGroupDict:
    """Defines a group of correlated data + flag + weight + uvw variables."""

    correlated_data: str
    """ Name of the correlated data variable, for example 'VISIBILITY' or 'VISIBILITY_MODEL'. """
    flag: str
    """ Name of the flag variable, for example 'FLAG'. """
    weight: str
    """ Name of the weight variable of the group, for example 'WEIGHT'. """
    uvw: Optional[str]
    """ Name of the UVW variable of the group, for example 'UVW'. """
    description: str
    """ More details about the data group. """
    date: str
    """ Creation date-time, in ISO 8601 format: 'YYYY-MM-DDTHH:mm:ss.SSS'. """


@dict_schema
class DataGroupsDict:
    """Dictionary of data group dictionaries."""

    base: DataGroupDict


@dict_schema
class CreatorDict:
    software_name: str
    """ Software that created the Measurement Set (XRadio, etc.). """
    version: str
    """ Version of the software. """


# Data Sets


@xarray_dataset_schema
class AntennaXds:
    """
    Antenna dataset: global antenna properties for each antenna.
    """

    # Coordinates
    antenna_name: Coordof[AntennaNameArray]
    """ Antenna name """
    station: Coord[AntennaName, str]
    """ Name of the station pad (relevant to arrays with moving antennas). """
    mount: Coord[AntennaName, str]
    """ Mount type of the antenna. Reserved keywords include: ”EQUATORIAL” - equatorial mount;
    ”ALT-AZ”: azimuth-elevation mount;
    "ALT-AZ+ROTATOR": alt-az mount with feed rotator; introduced for ASKAP dishes;
    "ALT-AZ+NASMYTH-R": Nasmyth mount with receivers at the right-hand side of the cabin. Many high-frequency antennas used for VLBI have such a mount typel;
    "ALT-AZ+NASMYTH-L": Nasmyth mount with receivers at the left-hand side of the cabin.
    "ALT-AZ+BWG-R": alt-az mount that uses a Beam Wave Guide to bring the focus down to the pedestal. The receivers are at the right-hand side of the cabin (-R). Compared to the Nasmyth mounts there is an extra correction term because there are now two rotating mirrors. See https://arxiv.org/abs/2210.13381 for more details.
    "ALT-AZ+BWG-L": alt-az mount that uses a Beam Wave Guide, as above, but with receivers at the left-hand side of the cabin.
    ”X-Y”: x-y mount;
    ”SPACE-HALCA” - specific orientation model."""
    telescope_name: Coord[AntennaName, str]
    """ Useful when data is combined from mutiple arrays for example ACA + ALMA. """
    receptor_label: Coord[ReceptorLabel, str]
    """ Names of receptors """
    polarization_type: Coord[tuple[AntennaName, ReceptorLabel], str]
    """ Polarization type to which each receptor responds (e.g. ”R”,”L”,”X” or ”Y”).
    This is the receptor polarization type as recorded in the final correlated data (e.g. ”RR”); i.e.
    as measured after all polarization combiners. ['X','Y'], ['R','L'] """
    cartesian_pos_label: Optional[Coord[CartesianPosLabel, str]]
    """ (x,y,z) - either cartesian or ellipsoid """
    ellipsoid_pos_label: Optional[Coord[EllipsoidPosLabel, str]]
    """ (lon, lat, dist) - either cartesian or ellipsoid"""

    # Data variables
    ANTENNA_POSITION: Data[tuple[AntennaName], LocationArray]
    """
    In a right-handed frame, X towards the intersection of the equator and
    the Greenwich meridian, Z towards the pole.
    """
    ANTENNA_DISH_DIAMETER: Optional[Data[tuple[AntennaName], QuantityInMetersArray]]
    """
    The diameter of the main reflector (or the largest dimension for non-circular apertures).
    """
    ANTENNA_EFFECTIVE_DISH_DIAMETER: Optional[
        Data[tuple[AntennaName], QuantityInMetersArray]
    ]
    """ Effective dish diameter used in computing beam model (such as airy disk). """

    ANTENNA_BLOCKAGE: Optional[Data[tuple[AntennaName], QuantityInMetersArray]]
    """
    Blockage caused by secondary reflector used in computing beam model (such as airy disk).
    """

    # TODO: setting BEAM_OFFSET and RECEPTOR_ANGLE as optional for now, as it
    # is not present in some datasets (example: test_alma_ephemris_mosaic)
    ANTENNA_RECEPTOR_ANGLE: Optional[
        Data[tuple[AntennaName, ReceptorLabel], QuantityInRadiansArray]
    ]
    """
    Polarization reference angle. Converts into parallactic angle in the sky domain.
    """
    ANTENNA_FOCUS_LENGTH: Optional[Data[tuple[AntennaName], QuantityInMetersArray]]
    """
    Focus length. As defined along the optical axis of the antenna.
    """

    # Attributes
    overall_telescope_name: Optional[Attr[str]]
    """
    The name of the collection of arrays and dishes that were used for the observation.
    In many instances this will only be a single array or dish. An example of a
    telescope consistening of mutiple arrays and dishes is the EHT. The coordinate
    telescope_name will give the names of the constituent arrays and dishes. From
    MSv2 observation table.
    """
    relocatable_antennas: Optional[Attr[bool]]
    """ Can the antennas be moved (ALMA, VLA, NOEMA) """
    type: Attr[Literal["antenna"]] = "antenna"
    """
    Type of dataset. Expected to be ``antenna``
    """


@xarray_dataset_schema
class GainCurveXds:
    """
    Gain curve dataset. See See https://casacore.github.io/casacore-notes/265.pdf for a full description.
    """

    # Coordinates
    antenna_name: Coordof[AntennaNameArray]
    """ Antenna name """
    station: Coord[AntennaName, str]
    """ Name of the station pad (relevant to arrays with moving antennas). """
    mount: Coord[AntennaName, str]
    """ Mount type of the antenna. Reserved keywords include: ”EQUATORIAL” - equatorial mount;
    ”ALT-AZ”: azimuth-elevation mount;
    "ALT-AZ+ROTATOR": alt-az mount with feed rotator; introduced for ASKAP dishes;
    "ALT-AZ+NASMYTH-R": Nasmyth mount with receivers at the right-hand side of the cabin. Many high-frequency antennas used for VLBI have such a mount typel;
    "ALT-AZ+NASMYTH-L": Nasmyth mount with receivers at the left-hand side of the cabin.
    "ALT-AZ+BWG-R": alt-az mount that uses a Beam Wave Guide to bring the focus down to the pedestal. The receivers are at the right-hand side of the cabin (-R). Compared to the Nasmyth mounts there is an extra correction term because there are now two rotating mirrors. See https://arxiv.org/abs/2210.13381 for more details.
    "ALT-AZ+BWG-L": alt-az mount that uses a Beam Wave Guide, as above, but with receivers at the left-hand side of the cabin.
    ”X-Y”: x-y mount;
    ”SPACE-HALCA” - specific orientation model."""
    telescope_name: Coord[AntennaName, str]
    """ Useful when data is combined from mutiple arrays for example ACA + ALMA. """
    receptor_label: Coord[ReceptorLabel, str]
    """ Names of receptors """
    polarization_type: Coord[tuple[AntennaName, ReceptorLabel], str]
    """ Polarization type to which each receptor responds (e.g. ”R”,”L”,”X” or ”Y”).
    This is the receptor polarization type as recorded in the final correlated data (e.g. ”RR”); i.e.
    as measured after all polarization combiners. ['X','Y'], ['R','L'] """
    gain_curve_type: Optional[Coord[AntennaName, str]]
    """
    Gain curve type. Reserved keywords include:
    (”POWER(EL)” - Power as a function of elevation;
     ”POWER(ZA)” - Power as a function of zenith angle;
     ”VOLTAGE(EL)” - Voltage as a function of elevation;
     ”VOLTAGE(ZA)” - Voltage as a function of zenith angle). See https://casacore.github.io/casacore-notes/265.pdf
    """
    poly_term: Coord[PolyTerm, int]
    """Term orders in gain curve polynomial"""

    GAIN_CURVE: Data[tuple[AntennaName, PolyTerm, ReceptorLabel], numpy.float64]
    """ Coeﬃcients of the polynomial that describes the (power or voltage) gain.  """
    GAIN_CURVE_INTERVAL: Data[tuple[AntennaName], QuantityInSecondsArray]
    """ Time interval. """
    GAIN_CURVE_SENSITIVITY: Data[
        tuple[AntennaName, ReceptorLabel], QuantityInKelvinPerJanskyArray
    ]
    """ Sensitivity of the antenna expressed in K/Jy. This is what AIPS calls “DPFU”. """

    measured_date: Attr[str]
    """
    Date gain curve was measured. Format: YYYY-MM-DDTHH:mm:ss.SSS (ISO 8601)
    """
    type: Attr[Literal["gain_curve"]] = "gain_curve"
    """
    Type of dataset. Expected to be ``gain_curve``
    """


@xarray_dataset_schema
class PhaseCalibrationXds:
    """
    Phase calibration dataset: signal chain phase calibration measurements.
    """

    # Coordinates
    antenna_name: Coordof[AntennaNameArray]
    """ Antenna name """
    station: Coord[AntennaName, str]
    """ Name of the station pad (relevant to arrays with moving antennas). """
    mount: Coord[AntennaName, str]
    """ Mount type of the antenna. Reserved keywords include: ”EQUATORIAL” - equatorial mount;
    ”ALT-AZ”: azimuth-elevation mount;
    "ALT-AZ+ROTATOR": alt-az mount with feed rotator; introduced for ASKAP dishes;
    "ALT-AZ+NASMYTH-R": Nasmyth mount with receivers at the right-hand side of the cabin. Many high-frequency antennas used for VLBI have such a mount typel;
    "ALT-AZ+NASMYTH-L": Nasmyth mount with receivers at the left-hand side of the cabin.
    "ALT-AZ+BWG-R": alt-az mount that uses a Beam Wave Guide to bring the focus down to the pedestal. The receivers are at the right-hand side of the cabin (-R). Compared to the Nasmyth mounts there is an extra correction term because there are now two rotating mirrors. See https://arxiv.org/abs/2210.13381 for more details.
    "ALT-AZ+BWG-L": alt-az mount that uses a Beam Wave Guide, as above, but with receivers at the left-hand side of the cabin.
    ”X-Y”: x-y mount;
    ”SPACE-HALCA”: specific orientation model."""
    telescope_name: Coord[AntennaName, str]
    """ Useful when data is combined from mutiple arrays for example ACA + ALMA. """
    receptor_label: Coord[ReceptorLabel, str]
    """ Names of receptors """
    polarization_type: Coord[tuple[AntennaName, ReceptorLabel], str]
    """ Polarization type to which each receptor responds (e.g. ”R”,”L”,”X” or ”Y”).
    This is the receptor polarization type as recorded in the final correlated data (e.g. ”RR”); i.e.
    as measured after all polarization combiners. ['X','Y'], ['R','L'] """
    time: Optional[Coordof[TimeInterpolatedCoordArray]]
    """ Time for VLBI phase cal"""
    time_phase_cal: Optional[Coord[TimePhaseCal, numpy.float64]]
    """ Time for VLBI phase cal"""
    tone_label: Optional[Coord[ToneLabel, str]]
    """
    Phase-cal tones that are measured. This number may vary by antenna, and may vary by spectral window as well, especially
    if spectral windows of varying widths are supported
    """

    PHASE_CAL: Data[
        Union[
            tuple[AntennaName, Time, ReceptorLabel, ToneLabel],
            tuple[AntennaName, TimePhaseCal, ReceptorLabel, ToneLabel],
        ],
        numpy.complex64,
    ]
    """
    Phase calibration measurements. These are provided as complex values that represent both the phase
and amplitude for a measured phase-cal tone. Measurements are provided as a two-dimensional array such that
separate measurements can be provided for each receptor of a feed (so separate values for each polarization)
for each of the measured tones. See https://casacore.github.io/casacore-notes/265.pdf
    """
    PHASE_CAL_CABLE_CAL: Data[
        Union[tuple[AntennaName, Time], tuple[AntennaName, TimePhaseCal]],
        QuantityInSecondsArray,
    ]
    """
    Cable calibration measurement. This is a measurement of the delay in the cable that provides the
reference signal to the receiver. There should be only a single reference signal per feed (even if that feed has
multiple receptors) so this is provided as a simple scalar. See https://casacore.github.io/casacore-notes/265.pdf
    """
    PHASE_CAL_INTERVAL: Data[
        Union[tuple[AntennaName, Time], tuple[AntennaName, TimePhaseCal]],
        QuantityInSecondsArray,
    ]
    """
    Time interval. See https://casacore.github.io/casacore-notes/265.pdf
    """
    PHASE_CAL_TONE_FREQUENCY: Data[
        Union[
            tuple[AntennaName, Time, ReceptorLabel, ToneLabel],
            tuple[AntennaName, TimePhaseCal, ReceptorLabel, ToneLabel],
        ],
        QuantityInHertzArray,
    ]
    """
    The sky frequencies of each measured phase-cal tone. See https://casacore.github.io/casacore-notes/265.pdf
    """

    type: Attr[Literal["phase_calibration"]] = "phase_calibration"
    """
    Type of dataset. Expected to be ``phase_calibration``
    """


@xarray_dataset_schema
class WeatherXds:
    """
    Weather dataset: station positions and time-dependent mean external atmosphere and weather information
    """

    # Coordinates
    station_name: Coord[StationName, str]
    """ Station identifier """
    time: Optional[Coordof[TimeInterpolatedCoordArray]]
    """ Mid-point of the time interval. Labeled 'time' when interpolated to main time axis """
    time_weather: Optional[Coordof[TimeWeatherCoordArray]]
    """ Mid-point of the time interval. Labeled 'time_weather' when not interpolated to main time axis """
    antenna_name: Optional[Coordof[AntennaNameArray]]
    """ Antenna identifier """
    ellipsoid_pos_label: Optional[Coord[EllipsoidPosLabel, str]] = (
        "lon",
        "lat",
        "height",
    )
    """ Coordinate labels of geodetic earth location data (typically shape 3 and 'lon', 'lat', 'height')"""
    cartesian_pos_label: Optional[Coord[CartesianPosLabel, str]] = ("x", "y", "z")
    """ Coordinate labels of geocentric earth location data (typically shape 3 and 'x', 'y', 'z')"""

    # Data variables (all optional)
    H2O: Optional[
        Data[
            Union[tuple[StationName, Time], tuple[StationName, TimeWeather]],
            QuantityInPerSquareMetersArray,
        ]
    ] = None
    """ Average column density of water, in zenith direction (rather than line of sight) """
    IONOS_ELECTRON: Optional[
        Data[
            Union[
                tuple[StationName, Time],
                tuple[StationName, TimeWeather],
            ],
            QuantityInPerSquareMetersArray,
        ]
    ] = None
    """ Average column density of electrons, in zenith direction (rather than line of sight) """
    PRESSURE: Optional[
        Data[
            Union[
                tuple[StationName, Time],
                tuple[StationName, TimeWeather],
            ],
            QuantityInPascalArray,
        ]
    ] = None
    """ Ambient atmospheric pressure """
    REL_HUMIDITY: Optional[
        Data[
            Union[
                tuple[StationName, Time],
                tuple[StationName, TimeWeather],
            ],
            numpy.float64,
        ]
    ] = None
    """ Ambient relative humidity """
    TEMPERATURE: Optional[
        Data[
            Union[
                tuple[StationName, Time],
                tuple[StationName, TimeWeather],
            ],
            QuantityInKelvinArray,
        ]
    ] = None
    """ Ambient air temperature for an antenna """
    DEW_POINT: Optional[
        Data[
            Union[
                tuple[StationName, Time],
                tuple[StationName, TimeWeather],
            ],
            QuantityInKelvinArray,
        ]
    ] = None
    """ Dew point """
    WIND_DIRECTION: Optional[
        Data[
            Union[
                tuple[StationName, Time],
                tuple[StationName, TimeWeather],
            ],
            QuantityInRadiansArray,
        ]
    ] = None
    """ Average wind direction """
    WIND_SPEED: Optional[
        Data[
            Union[
                tuple[StationName, Time],
                tuple[StationName, TimeWeather],
            ],
            QuantityInMetersPerSecondArray,
        ]
    ] = None
    """ Average wind speed """
    STATION_POSITION: Optional[Data[tuple[StationName], LocationArray]] = None
    """ Station position """

    # Attributes
    type: Attr[Literal["weather"]] = "weather"
    """
    Type of dataset.
    """


@xarray_dataset_schema
class PointingXds:
    """
    Pointing dataset: antenna pointing information.

    In the past the relationship and definition of the pointing information has not been clear. Here we attempt to clarify it by explaining the relationship between the ASDM, MSv2 and MSv4 pointing information.

    The following abreviations are used:

    - M2: Measurement Set version 2
    - M4: Measurement Set version 4
    - A : ASDM

    The following definitions come from the ASDM's `SDM Tables Short Description <https://drive.google.com/file/d/16a3g0GQxgcO7N_ZabfdtexQ8r2jRbYIS/view>`_ page 97-99:

    - A_encoder: The values measured from the antenna. They may be however affected by metrology, if applied. Note that for ALMA this column will contain positions obtained using the AZ POSN RSP and EL POSN RSP monitor points of the ACU and not the GET AZ ENC and GET EL ENC monitor points (as these do not include the metrology corrections). It is agreed that the the vendor pointing model will never be applied. AZELNOWAntenna.position
    - A_pointingDirection: This is the commanded direction of the antenna. It is obtained by adding the target and offset columns, and then applying the pointing model referenced by PointingModelId. The pointing model can be the composition of the absolute pointing model and of a local pointing model. In that case their coefficients will both be in the PointingModel table.
    - A_target: This is the field center direction (as given in the Field Table), possibly affected by the optional antenna-based sourceOffset. This column is in horizontal coordinates. AZELNOWAntenna.position
    - A_offset: Additional offsets in horizontal coordinates (usually meant for measuring the pointing corrections, mapping the antenna beam, ...). AZELNOWAntenna.positiontarget
    - A_sourceOffset : Optionally, the antenna-based mapping offsets in the field. These are in the equatorial system, and used, for instance, in on-the-fly mapping when the antennas are driven independently across the field.

    M2_DIRECTION = rotate(A_target,A_offset)   #A_target is rotated to by A_offset

    if withPointingCorrection : M2_DIRECTION = rotate(A_target,A_offset) + (A_encoder - A_pointingDirection)

    M2_TARGET = A_target
    M2_POINTING_OFFSET = A_offset
    M2_ENCODER = A_encoder

    It should be noted that definition of M2_direction is not consistent, it depends if withPointingCorrection is set to True or False (see the `importasdm documenation <https://casadocs.readthedocs.io/en/v6.2.0/api/tt/casatasks.data.importasdm.html#with-pointing-correction>`_  and `code <https://open-bitbucket.nrao.edu/projects/CASA/repos/casa6/browse/casatools/src/tools/sdm/sdm_cmpt.cc#2257>`_ for details).

    M4_DIRECTION = M2_DIRECTION (withPointingCorrection=True)
    M4_ENCODER = M2_ENCODER

    """

    antenna_name: Coordof[AntennaNameArray]
    """
    Antenna name, as specified by baseline_antenna1/2_name in visibility dataset
    """

    local_sky_dir_label: Coord[LocalSkyDirLabel, str]
    """
    Direction labels.
    """

    POINTING_BEAM: Dataof[PointingBeamArray]
    """
    The direction of the peak response of the beam and is equavalent to the MSv2 DIRECTION (M2_direction) with_pointing_correction=True, optionally expressed as polynomial coefficients.
    """

    # Optional coords:

    time: Optional[Coordof[TimeInterpolatedCoordArray]] = None
    """
    Mid-point of the time interval for which the information in this row is
    valid. Required to use the same time measure reference as in visibility dataset.
    Labeled 'time' when interpolating to main time axis.
    """

    time_pointing: Optional[Coordof[TimePointingCoordArray]] = None
    """ Midpoint of time for which this set of parameters is accurate. Labeled
    'time_pointing' when not interpolating to main time axis """

    n_polynomial: Optional[Coord[nPolynomial, numpy.int64]] = None
    """
    Polynomial index, when using polynomial coefficients to specify POINTING_BEAM
    """

    # Optional data vars:

    POINTING_DISH_MEASURED: Optional[
        Data[
            Union[
                tuple[Time, AntennaName],
                tuple[TimePointing, AntennaName],
            ],
            LocalSkyCoordArray,
        ]
    ] = None
    """
    The current encoder values on the primary axes of the mount type for
    the antenna. ENCODER in MSv2 (M2_encoder).
    """
    POINTING_OVER_THE_TOP: Optional[
        Data[Union[tuple[Time, AntennaName], tuple[TimePointing, AntennaName]], bool]
    ] = None
    """
    True if the antenna was driven to this position ”over the top” (az-el mount).
    """

    # Attributes
    type: Attr[Literal["pointing"]] = "pointing"
    """
    Type of dataset.
    """


@xarray_dataset_schema
class SystemCalibrationXds:
    """
    System calibration dataset: time- and frequency- variable calibration measurements for each antenna,
    as indexed on receptor
    """

    # Coordinates
    antenna_name: Coordof[AntennaNameArray]
    """ Antenna identifier """
    receptor_label: Coord[ReceptorLabel, str]
    """ Names of receptors """
    polarization_type: Coord[tuple[AntennaName, ReceptorLabel], str]
    """ Polarization type to which each receptor responds (e.g. ”R”,”L”,”X” or ”Y”).
    This is the receptor polarization type as recorded in the final correlated data (e.g. ”RR”); i.e.
    as measured after all polarization combiners. ['X','Y'], ['R','L'] """
    """  """
    time: Optional[Coordof[TimeInterpolatedCoordArray]] = None
    """ Midpoint of time for which this set of parameters is accurate. Labeled 'time' when interpolating to main time axis """
    time_system_cal: Optional[Coordof[TimeSystemCalCoordArray]] = None
    """ Midpoint of time for which this set of parameters is accurate. Labeled 'time_system_cal' when not interpolating to main time axis """
    frequency: Optional[Coordof[FrequencyArray]] = None
    """  """
    frequency_system_cal: Optional[Coord[FrequencySystemCal, int]] = None
    """TODO: What is this?"""

    # Data variables (all optional)
    PHASE_DIFFERENCE: Optional[
        Data[
            Union[tuple[AntennaName, TimeSystemCal], tuple[AntennaName, Time]],
            QuantityInRadiansArray,
        ]
    ] = None
    """ Phase difference between receptor 0 and receptor 1 """
    TCAL: Optional[
        Data[
            Union[
                tuple[AntennaName, TimeSystemCal, ReceptorLabel, FrequencySystemCal],
                tuple[AntennaName, TimeSystemCal, ReceptorLabel, Frequency],
                tuple[AntennaName, TimeSystemCal, ReceptorLabel],
                tuple[AntennaName, Time, ReceptorLabel, FrequencySystemCal],
                tuple[AntennaName, Time, ReceptorLabel, Frequency],
                tuple[AntennaName, Time, ReceptorLabel],
            ],
            QuantityInKelvinArray,
        ]
    ] = None
    """ Calibration temp """
    TRX: Optional[
        Data[
            Union[
                tuple[AntennaName, TimeSystemCal, ReceptorLabel, FrequencySystemCal],
                tuple[AntennaName, TimeSystemCal, ReceptorLabel, Frequency],
                tuple[AntennaName, TimeSystemCal, ReceptorLabel],
                tuple[AntennaName, Time, ReceptorLabel, FrequencySystemCal],
                tuple[AntennaName, Time, ReceptorLabel, Frequency],
                tuple[AntennaName, Time, ReceptorLabel],
            ],
            QuantityInKelvinArray,
        ]
    ] = None
    """ Receiver temperature """
    TSKY: Optional[
        Data[
            Union[
                tuple[AntennaName, TimeSystemCal, ReceptorLabel, FrequencySystemCal],
                tuple[AntennaName, TimeSystemCal, ReceptorLabel, Frequency],
                tuple[AntennaName, TimeSystemCal, ReceptorLabel],
                tuple[AntennaName, Time, ReceptorLabel, FrequencySystemCal],
                tuple[AntennaName, Time, ReceptorLabel, Frequency],
                tuple[AntennaName, Time, ReceptorLabel],
            ],
            QuantityInKelvinArray,
        ]
    ] = None
    """ Sky temperature """
    TSYS: Optional[
        Data[
            Union[
                tuple[AntennaName, TimeSystemCal, ReceptorLabel, FrequencySystemCal],
                tuple[AntennaName, TimeSystemCal, ReceptorLabel, Frequency],
                tuple[AntennaName, TimeSystemCal, ReceptorLabel],
                tuple[AntennaName, Time, ReceptorLabel, FrequencySystemCal],
                tuple[AntennaName, Time, ReceptorLabel, Frequency],
                tuple[AntennaName, Time, ReceptorLabel],
            ],
            QuantityInKelvinArray,
        ]
    ] = None
    """ System temperature """
    TANT: Optional[
        Data[
            Union[
                tuple[AntennaName, TimeSystemCal, ReceptorLabel, FrequencySystemCal],
                tuple[AntennaName, TimeSystemCal, ReceptorLabel, Frequency],
                tuple[AntennaName, TimeSystemCal, ReceptorLabel],
                tuple[AntennaName, Time, ReceptorLabel, FrequencySystemCal],
                tuple[AntennaName, Time, ReceptorLabel, Frequency],
                tuple[AntennaName, Time, ReceptorLabel],
            ],
            QuantityInKelvinArray,
        ]
    ] = None
    """ Antenna temperature """
    TANT_SYS: Optional[
        Data[
            Union[
                tuple[AntennaName, TimeSystemCal, ReceptorLabel, FrequencySystemCal],
                tuple[AntennaName, TimeSystemCal, ReceptorLabel, Frequency],
                tuple[AntennaName, TimeSystemCal, ReceptorLabel],
                tuple[AntennaName, Time, ReceptorLabel, FrequencySystemCal],
                tuple[AntennaName, Time, ReceptorLabel, Frequency],
                tuple[AntennaName, Time, ReceptorLabel],
            ],
            QuantityInKelvinArray,
        ]
    ] = None
    """ TANT/TSYS """

    # Attributes
    type: Attr[Literal["system_calibration"]] = "system_calibration"
    """
    Type of dataset.
    """


@xarray_dataset_schema
class PhasedArrayXds:
    """Not specified. Not implemented."""

    pass


@xarray_dataset_schema
class DopplerXds:
    """Not specified. Not implemented."""

    pass


@xarray_dataset_schema
class VisibilityXds:
    """Main dataset for interferometric data"""

    # --- Required Coordinates ---
    time: Coordof[TimeCoordArray]
    """
    The time coordinate is the mid-point of the nominal sampling interval, as
    speciﬁed in the ``ms_v4.time.attrs['integration_time']`` (ms v2 interval).
    """
    baseline_id: Coordof[BaselineArray]
    """ Baseline ID """
    frequency: Coordof[FrequencyArray]
    """Center frequencies for each channel."""
    polarization: Coordof[PolarizationArray]
    """
    Labels for polarization types, e.g. ``['XX','XY','YX','YY']``, ``['RR','RL','LR','LL']``.
    """
    field_name: Coordof[Coord[Time, str]]
    """Field name."""

    # --- Required data variables ---

    VISIBILITY: Dataof[VisibilityArray]
    """Complex visibilities, either simulated or measured by interferometer."""

    baseline_antenna1_name: Coordof[BaselineAntennaNameArray]
    """Antenna name for 1st antenna in baseline. Maps to ``attrs['antenna_xds'].antenna_name``"""
    baseline_antenna2_name: Coordof[BaselineAntennaNameArray]
    """Antenna name for 2nd antenna in baseline. Maps to ``attrs['antenna_xds'].antenna_name``"""

    # --- Required Attributes ---
    # partition_info: Attr[PartitionInfoDict]
    observation_info: Attr[ObservationInfoDict]
    processor_info: Attr[ProcessorInfoDict]

    data_groups: Attr[DataGroupsDict]
    """ Defines groups of correlated data + flag + weight + uvw variables. """

    schema_version: Attr[str]
    """Semantic version of MSv4 data format."""
    creator: Attr[CreatorDict]
    """Creator information (software, version)."""
    creation_date: Attr[str]
    """Date visibility dataset was created. Format: YYYY-MM-DDTHH:mm:ss.SSS (ISO 8601)"""

    type: Attr[Literal["visibility", "radiometer"]] = "visibility"
    """
    Dataset type
    """

    # --- Optional Coordinates ---
    polarization_mixed: Optional[Coord[tuple[BaselineId, Polarization], str]] = None
    """
    If the polarizations are not constant over baseline. For mixed polarizations one would
    use ['PP', 'PQ', 'QP', 'QQ'] as the polarization labels and then specify here the
    actual polarization basis for each baseline using labels from the set of all
    combinations of 'X', 'Y', 'R' and 'L'.
    """
    uvw_label: Optional[Coordof[UvwLabelArray]] = None
    """ u,v,w """
    scan_name: Optional[Coord[Time, str]] = None
    """Scan name to identify data taken in the same logical scan."""

    # --- Optional data variables / arrays ---

    # VISIBILITY_CORRECTED: Optional[Dataof[VisibilityArray]] = None
    # VISIBILITY_MODEL: Optional[Dataof[VisibilityArray]] = None

    FLAG: Dataof[FlagArray] = None
    WEIGHT: Dataof[WeightArray] = None
    UVW: Dataof[UvwArray] = None
    EFFECTIVE_INTEGRATION_TIME: Optional[
        Data[
            Union[
                tuple[Time, BaselineId],
                tuple[Time, BaselineId, Frequency, Polarization],
            ],
            QuantityInSecondsArray,
        ]
    ] = None
    """
    The integration time, including the effects of missing data, in contrast to
    ``integration_time`` attribute of the ``time`` coordinate,
    see :py:class:`TimeArray`. (MS v2: ``exposure``).
    """
    TIME_CENTROID: Optional[Dataof[TimeSamplingArray]] = None
    """
    The time centroid of the visibility, includes the effects of missing data
    unlike the ``time`` coordinate, see :py:class:`TimeArray`.
    """
    TIME_CENTROID_EXTRA_PRECISION: Optional[Dataof[TimeSamplingArray]] = None
    """Additional precision for ``TIME_CENTROID``"""
    EFFECTIVE_CHANNEL_WIDTH: Optional[Dataof[EffectiveChannelWidthArray]] = None
    """The channel bandwidth that includes the effects of missing data."""
    FREQUENCY_CENTROID: Optional[Dataof[FrequencyCentroidArray]] = None
    """Includes the effects of missing data unlike ``frequency``."""

    # --- Optional Attributes ---


@xarray_dataset_schema
class SpectrumXds:
    """Main dataset for single dish data"""

    # --- Required Coordinates ---
    time: Coordof[TimeCoordArray]
    """
    The time coordinate is the mid-point of the nominal sampling interval, as
    speciﬁed in the ``ms_v4.time.attrs['integration_time']`` (ms v2 interval).
    """
    antenna_name: Coordof[AntennaNameArray]
    """ antenna_name """
    frequency: Coordof[FrequencyArray]
    """Center frequencies for each channel."""
    polarization: Coordof[PolarizationArray]
    """
    Labels for polarization types, e.g. ``['XX','XY','YX','YY']``, ``['RR','RL','LR','LL']``.
    """
    field_name: Coordof[Coord[Time, str]]
    """Field name."""

    # --- Required data variables ---
    SPECTRUM: Dataof[SpectrumArray]
    """Single dish data, either simulated or measured by an antenna."""

    # --- Required Attributes ---
    # partition_info: Attr[PartitionInfoDict]
    observation_info: Attr[ObservationInfoDict]
    processor_info: Attr[ProcessorInfoDict]

    data_groups: Attr[DataGroupsDict]
    """ Defines groups of correlated data + flag + weight variables. """

    schema_version: Attr[str]
    """Semantic version of MSv4 data format."""
    creator: Attr[CreatorDict]
    """Creator information (software, version)."""
    creation_date: Attr[str]
    """Date spectrum dataset was created . Format: YYYY-MM-DDTHH:mm:ss.SSS (ISO 8601)"""

    type: Attr[Literal["spectrum"]] = "spectrum"
    """
    Dataset type
    """

    # --- Optional Coordinates ---
    polarization_mixed: Optional[Coord[tuple[AntennaName, Polarization], str]] = None
    """
    If the polarizations are not constant over antennas. For mixed polarizations one would
    use ['PP', 'PQ', 'QP', 'QQ'] as the polarization labels and then specify here the
    actual polarization basis for each antenna using labels from the set of
    combinations of 'X', 'Y', 'R' and 'L'.
    """
    scan_name: Optional[Coord[Time, str]] = None
    """Arbitary scan name to identify data taken in the same logical scan."""

    # SPECTRUM_CORRECTED: Optional[Dataof[SpectrumArray]] = None

    FLAG: Dataof[FlagArray] = None
    WEIGHT: Dataof[WeightArray] = None

    # --- Optional data variables / arrays ---
    EFFECTIVE_INTEGRATION_TIME: Optional[
        Data[
            Union[
                tuple[Time, AntennaName],
                tuple[Time, AntennaName, Frequency, Polarization],
            ],
            QuantityInSecondsArray,
        ]
    ] = None
    """
    The integration time, including the effects of missing data, in contrast to
    ``integration_time`` attribute of the ``time`` coordinate,
    see :py:class:`TimeArray`. (MS v2: ``exposure``).
    """
    TIME_CENTROID: Optional[Dataof[TimeSamplingArray]] = None
    """
    The time centroid of the visibility, includes the effects of missing data
    unlike the ``time`` coordinate, see :py:class:`TimeArray`.
    """
    TIME_CENTROID_EXTRA_PRECISION: Optional[Dataof[TimeSamplingArray]] = None
    """Additional precision for ``TIME_CENTROID``"""
    EFFECTIVE_CHANNEL_WIDTH: Optional[Dataof[EffectiveChannelWidthArray]] = None
    """The channel bandwidth that includes the effects of missing data."""
    FREQUENCY_CENTROID: Optional[Dataof[FrequencyCentroidArray]] = None
    """Includes the effects of missing data unlike ``frequency``."""

    # --- Optional Attributes ---
<<<<<<< HEAD

    xradio_version: Optional[Attr[str]] = None
    """ Version of XRADIO used if converted from MSv2. """


@xarray_dataset_schema
class ProcessingSetXds:
    """Top-level attributes"""

    type: Attr[Literal["processing_set"]] = "processing_set"
    """
    Dataset type
    """
=======
    pointing_xds: Optional[Attr[PointingXds]] = None
    system_calibration_xds: Optional[Attr[SystemCalibrationXds]] = None
    gain_curve_xds: Optional[Attr[GainCurveXds]] = None
    phase_calibration_xds: Optional[Attr[PhaseCalibrationXds]] = None
    weather_xds: Optional[Attr[WeatherXds]] = None
    phased_array_xds: Optional[Attr[PhasedArrayXds]] = None
>>>>>>> f2a4f440
<|MERGE_RESOLUTION|>--- conflicted
+++ resolved
@@ -2199,28 +2199,4 @@
     EFFECTIVE_CHANNEL_WIDTH: Optional[Dataof[EffectiveChannelWidthArray]] = None
     """The channel bandwidth that includes the effects of missing data."""
     FREQUENCY_CENTROID: Optional[Dataof[FrequencyCentroidArray]] = None
-    """Includes the effects of missing data unlike ``frequency``."""
-
-    # --- Optional Attributes ---
-<<<<<<< HEAD
-
-    xradio_version: Optional[Attr[str]] = None
-    """ Version of XRADIO used if converted from MSv2. """
-
-
-@xarray_dataset_schema
-class ProcessingSetXds:
-    """Top-level attributes"""
-
-    type: Attr[Literal["processing_set"]] = "processing_set"
-    """
-    Dataset type
-    """
-=======
-    pointing_xds: Optional[Attr[PointingXds]] = None
-    system_calibration_xds: Optional[Attr[SystemCalibrationXds]] = None
-    gain_curve_xds: Optional[Attr[GainCurveXds]] = None
-    phase_calibration_xds: Optional[Attr[PhaseCalibrationXds]] = None
-    weather_xds: Optional[Attr[WeatherXds]] = None
-    phased_array_xds: Optional[Attr[PhasedArrayXds]] = None
->>>>>>> f2a4f440
+    """Includes the effects of missing data unlike ``frequency``."""
from __future__ import annotations

from typing import Literal, Optional, Union
from xradio.schema.bases import (
    xarray_dataset_schema,
    xarray_dataarray_schema,
    dict_schema,
)
from xradio.schema.typing import Attr, Coord, Coordof, Data, Dataof
import numpy

MSV4_SCHEMA_VERSION = "4.0.-9986"

# Dimensions
Time = Literal["time"]
""" Observation time dimension """
TimeSystemCal = Literal["time_system_cal"]
""" time dimension of system calibration (when not interpolated to main time)"""
TimeEphemeris = Literal["time_ephemeris"]
""" time dimension of ephemeris data (when not interpolated to main time) """
TimePhaseCal = Literal["time_phase_cal"]
""" Coordinate label for VLBI-specific phase cal time axis """
TimePointing = Literal["time_pointing"]
""" time dimension of pointing dataset (when not interpolated to main time) """
TimeWeather = Literal["time_weather"]
""" time dimension of weather dataset (when not interpolated to main time) """
AntennaName = Literal["antenna_name"]
""" Antenna name dimension """
ElementId = Literal["element_id"]
""" Element Id dimension of phased_array_xds"""
StationName = Literal["station_name"]
""" Station name dimension """
ReceptorLabel = Literal["receptor_label"]
""" Receptor label dimension """
ToneLabel = Literal["tone_label"]
""" Tone label dimension """
BaselineId = Literal["baseline_id"]
""" Baseline ID dimension """
Frequency = Literal["frequency"]
""" Frequency dimension """
FrequencySystemCal = Literal["frequency_system_cal"]
""" Frequency dimension in the system calibration dataset """
Polarization = Literal["polarization"]
""" Polarization dimension """
UvwLabel = Literal["uvw_label"]
""" Coordinate dimension of UVW data (typically shape 3 for 'u', 'v', 'w') """
SkyDirLabel = Literal["sky_dir_label"]
""" Coordinate labels of sky directions (typically shape 2 and 'ra', 'dec') """
SkyDisLabel = Literal["sky_dis_label"]
""" Coordinate labels of sky distance (typically shape 1 and 'dist') """
LocalSkyDirLabel = Literal["local_sky_dir_label"]
""" Coordinate labels of local sky directions (typically shape 2 and 'az', 'alt') """
LocalSkyDisLabel = Literal["local_sky_dis_label"]
""" Coordinate labels of local sky distance (typically shape 1 and 'dist') """
EllipsoidDirLabel = Literal["ellipsoid_dir_label"]
""" Coordinate labels of geodetic earth location data (typically shape 3 and 'lon', 'lat', 'height')"""
EllipsoidDisLabel = Literal["ellipsoid_dis_label"]
""" Coordinate label of geodetic earth height (typically shape 1 and 'dist')"""
CartesianPosLabel = Literal["cartesian_pos_label"]
""" Coordinate labels of geocentric earth location data (typically shape 3 and 'x', 'y', 'z')"""
CartesianPosLabelLocal = Literal["cartesian_pos_label_local"]
""" Coordinate labels for phased array elements positions relative to their
parent station position; defined in a station-local frame (typically shape 3 and 'p', `'q', 'r')"""
nPolynomial = Literal["n_polynomial"]
""" For data that is represented as variable in time using Taylor expansion """
PolyTerm = Literal["poly_term"]
""" Polynomial term used in VLBI GAIN_CURVE """
LineLabel = Literal["line_label"]
""" Line labels (for line names and variables). """
FieldName = Literal["field_name"]
""" Field names dimension. """

# Represents "no dimension", i.e. used for coordinates and data variables with
# zero dimensions.
ZD = tuple[()]


# Types of quantity and measures
Quantity = Literal["quantity"]
SkyCoord = Literal["sky_coord"]
SpectralCoord = Literal["spectral_coord"]
Location = Literal["location"]
Doppler = Literal["doppler"]
RotationMatrix = Literal["rotation_matrix"]

# Units of quantities and measures
UnitsDimensionless = Literal["dimensionless"]  # name consistent with casacore measures

UnitsSeconds = Literal["s"]
UnitsHertz = Literal["Hz"]
UnitsMeters = Literal["m"]

# UnitsOfSkyCoordInRadians = Literal["rad"]
UnitsOfSkyCoordInMetersOrRadians = Literal["m", "rad"]
UnitsOfLocationInMetersOrRadians = Literal[
    "m",
    "rad",
]
UnitsOfPositionInRadians = Literal["rad"]
UnitsOfDopplerShift = Literal["ratio", "m/s"]

UnitsRadians = Literal["rad"]
UnitsKelvin = Literal["K"]
UnitsKelvinPerJansky = Literal["K/Jy"]
UnitsMetersPerSecond = Literal["m/s"]
UnitsPascal = Literal["Pa"]  # hPa? (in MSv2)
UnitsPerSquareMeters = Literal["/m^2"]
# Quantities


@xarray_dataarray_schema
class QuantityInSecondsArray:
    """
    Quantity with units of seconds
    """

    data: Data[ZD, float]

    units: Attr[UnitsSeconds]
    type: Attr[Quantity] = "quantity"


@xarray_dataarray_schema
class QuantityInHertzArray:
    """
    Quantity with units of Hertz
    """

    data: Data[ZD, float]

    units: Attr[UnitsHertz]
    type: Attr[Quantity] = "quantity"


@xarray_dataarray_schema
class QuantityInMetersArray:
    """
    Quantity with units of meters
    """

    data: Data[ZD, float]

    units: Attr[UnitsMeters]
    type: Attr[Quantity] = "quantity"


@xarray_dataarray_schema
class QuantityInMetersPerSecondArray:
    """
    Quantity with units of meters per second
    """

    data: Data[ZD, float]

    units: Attr[UnitsMetersPerSecond]
    type: Attr[Quantity] = "quantity"


@xarray_dataarray_schema
class QuantityInRadiansArray:
    """
    Quantity with units of radians
    """

    data: Data[ZD, float]

    units: Attr[UnitsRadians]
    type: Attr[Quantity] = "quantity"


@xarray_dataarray_schema
class QuantityInKelvinArray:
    """
    Quantity with units of Kelvins
    """

    data: Data[ZD, float]

    units: Attr[UnitsKelvin]
    type: Attr[Quantity] = "quantity"


@xarray_dataarray_schema
class QuantityInKelvinPerJanskyArray:
    """
    Quantity with units of K/Jy (sensitivity in gain curve)
    """

    data: Data[ZD, numpy.float64]

    units: Attr[UnitsKelvinPerJansky]
    type: Attr[Quantity] = "quantity"


@xarray_dataarray_schema
class QuantityInPascalArray:
    """
    Quantity with units of Pa
    """

    data: Data[ZD, numpy.float64]

    units: Attr[UnitsPascal]
    type: Attr[Quantity] = "quantity"


@xarray_dataarray_schema
class QuantityInPerSquareMetersArray:
    """
    Quantity with units of /m^2
    """

    data: Data[ZD, numpy.float64]

    units: Attr[UnitsPerSquareMeters]
    type: Attr[Quantity] = "quantity"


AllowedTimeScales = Literal["tai", "tcb", "tcg", "tdb", "tt", "ut1", "utc"]


AllowedTimeFormats = Literal["unix", "mjd", "cxcsec", "gps"]


@xarray_dataarray_schema
class TimeArray:
    """
    Representation of a time measure.

    :py:class:`astropy.time.Time` serves as the reference implementation.
    Data can be converted as follows::

        astropy.time.Time(data * astropy.units.Unit(attrs['units'][0]),
                          format=attrs['format'], scale=attrs['scale'])

    All formats that express time as floating point numbers since an epoch
    are permissible, so at present the realistic options are:

    * ``mjd`` (from 1858-11-17 00:00:00 UTC)
    * ``unix`` (from 1970-01-01 00:00:00 UTC)
    * ``unix_tai`` (from 1970-01-01 00:00:00 TAI)
    * ``cxcsec`` (from 1998-01-01 00:00:00 TT)
    * ``gps`` (from 1980-01-06 00:00:00 UTC)

    """

    data: Data[ZD, float]
    """Time since epoch, typically in seconds (see ``units``)."""

    type: Attr[Time] = "time"
    """ Array type. Should be ``"time"``. """
    units: Attr[UnitsSeconds] = "s"
    """ Units to associate with axis"""
    scale: Attr[AllowedTimeScales] = "utc"
    """
    Time scale of data. Must be one of ``('tai', 'tcb', 'tcg', 'tdb', 'tt', 'ut1', 'utc')``,
    see :py:class:`astropy.time.Time`
    """
    format: Attr[AllowedTimeFormats] = "unix"
    """Time representation and epoch, see :py:class:`TimeArray`."""


# Taken from the list of astropy built-in frame classes:
# https://docs.astropy.org/en/stable/coordinates/index.html
AllowedSkyCoordFrames = Literal[
    "icrs",
    "fk5",
    "fk4",
    "fk4noterms",
    "galactic",
    "galactocentric",
    "supergalactic",
    "altaz",
    "hadec",
    "gcrs",
    "cirs",
    "itrs",
    "hcrs",
    "teme",
    "tete",
    "precessedgeocentric",
    "geocentricmeanecliptic",
    "barycentricmeanecliptic",
    "heliocentricmeanecliptic",
    "geocentrictrueecliptic",
    "barycentrictrueecliptic",
    "heliocentrictrueecliptic",
    "heliocentriceclipticiau76",
    "custombarycentricecliptic",
    "lsr",
    "lsrk",
    "lsrd",
    "galacticlsr",
]


@xarray_dataarray_schema
class SkyCoordArray:
    """Measures array for data variables that are sky coordinates, used in :py:class:`FieldSourceXds`"""

    data: Data[Union[SkyDirLabel, SkyDisLabel], float]
    units: Attr[UnitsOfSkyCoordInMetersOrRadians]
    type: Attr[SkyCoord] = "sky_coord"
    frame: Attr[AllowedSkyCoordFrames] = "icrs"
    """
    Possible values are :py:class:`astropy.SkyCoord` frames.

    Several casacore frames found in MSv2 are translated to `astropy` frames as follows:
    
    * `AZELGEO` => `altaz`
    * `J2000` => `fk5`
    * `ICRS` => `icrs`

    From fixvis docs: clean and the `im` tool ignore the reference frame claimed
    by the UVW column (it is often mislabelled as ITRF when it is really FK5
    or J2000) and instead assume the (u, v, w)s are in the same frame as the phase
    tracking center. `calcuvw` does not yet force the UVW column and field centers
    to use the same reference frame!
    """


@xarray_dataarray_schema
class PointingBeamArray:
    """Pointing beam data array in :py:class:`PointingXds`."""

    data: Data[
        Union[
            tuple[Time, AntennaName, LocalSkyDirLabel],
            tuple[TimePointing, AntennaName, LocalSkyDirLabel],
            tuple[Time, AntennaName, LocalSkyDirLabel, nPolynomial],
            tuple[TimePointing, AntennaName, LocalSkyDirLabel, nPolynomial],
        ],
        numpy.float64,
    ]

    type: Attr[SkyCoord] = "sky_coord"
    units: Attr[UnitsOfSkyCoordInMetersOrRadians] = "rad"
    frame: Attr[AllowedSkyCoordFrames] = "icrs"
    """
    From fixvis docs: clean and the `im` tool ignore the reference frame claimed
    by the UVW column (it is often mislabelled as ITRF when it is really FK5
    or J2000) and instead assume the (u, v, w)s are in the same frame as the phase
    tracking center. `calcuvw` does not yet force the UVW column and field centers
    to use the same reference frame!
    
    Blank = use the phase tracking frame of vis.
    """


@xarray_dataarray_schema
class LocalSkyCoordArray:
    """Measures array for the arrays that have coordinate local_sky_dir_label in
    :py:class:`PointingXds`"""

    data: Data[LocalSkyDirLabel, float]

    type: Attr[SkyCoord] = "sky_coord"
    units: Attr[UnitsOfSkyCoordInMetersOrRadians] = "rad"
    frame: Attr[AllowedSkyCoordFrames] = "icrs"
    """
    From fixvis docs: clean and the `im` tool ignore the reference frame claimed
    by the UVW column (it is often mislabelled as ITRF when it is really FK5
    or J2000) and instead assume the (u, v, w)s are in the same frame as the phase
    tracking center. `calcuvw` does not yet force the UVW column and field centers
    to use the same reference frame!
    
    Blank = use the phase tracking frame of vis.
    """


# Coordinates / Axes
@xarray_dataarray_schema
class TimeCoordArray:
    """Data model of the main dataset time axis. See also :py:class:`TimeArray`."""

    data: Data[Time, float]
    """
    Time, expressed in seconds since the epoch (see ``scale`` &
    ``format``), see also see :py:class:`TimeArray`.
    """

    type: Attr[Time] = "time"
    """ Coordinate type. Should be ``"time"``. """

    units: Attr[UnitsSeconds] = "s"
    """ Units to associate with axis"""

    scale: Attr[AllowedTimeScales] = "utc"
    """ Astropy time scales, see :py:class:`TimeArray` """

    format: Attr[AllowedTimeFormats] = "unix"
    """ Astropy format, see :py:class:`TimeArray`"""

    integration_time: Attr[QuantityInSecondsArray] = None
    """ The nominal sampling interval (ms v2). Units of seconds. """


@xarray_dataarray_schema
class TimeInterpolatedCoordArray:
    """
    Data model of a time axis when it is interpolated to match the time
    axis of the main dataset. This can be used in the system_calibration_xds,
    pointing_xds, weather_xds, field_and_source_info_xds, and phase_cal_xds
    when their respective time_system_cal, time_pointing, time_weather,
    time_ephemeris or time_phase_cal are interpolated to the main dataset
    time. See also :py:class:`TimeArray`.

    The only difference with respect to the main TimeCoordArray is the
    absence of the attribute integration_time
    """

    data: Data[Time, float]
    """
    Time, expressed in seconds since the epoch (see ``scale`` &
    ``format``), see also see :py:class:`TimeArray`.
    """

    type: Attr[Time] = "time"
    """ Coordinate type. Should be ``"time"``. """

    units: Attr[UnitsSeconds] = "s"
    """ Units to associate with axis"""

    scale: Attr[AllowedTimeScales] = "utc"
    """ Astropy time scales, see :py:class:`TimeArray` """

    format: Attr[AllowedTimeFormats] = "unix"
    """ Astropy format, see :py:class:`TimeArray`"""


@xarray_dataarray_schema
class TimeSystemCalCoordArray:
    """Data model of 'time_system_cal' axis (time axis in system_calibration_xds
    subdataset when not interpolated to the main time axis. See also
    :py:class:`TimeCoordArray`."""

    data: Data[TimeSystemCal, float]
    """
    Time, expressed in seconds since the epoch (see ``scale`` &
    ``format``).
    """

    type: Attr[Time] = "time_system_cal"
    """ Coordinate type. Should be ``"time_system_cal"``. """

    units: Attr[UnitsSeconds] = "s"
    """ Units to associate with axis"""

    scale: Attr[AllowedTimeScales] = "utc"
    """ Astropy time scales, see :py:class:`TimeArray` """

    format: Attr[AllowedTimeFormats] = "unix"
    """ Astropy format, see :py:class:`TimeArray`"""


@xarray_dataarray_schema
class TimePointingCoordArray:
    """Data model of the 'time_pointing' axis (time axis in pointing_xds
    subdataset when not interpolated to the main time axis. See also
    :py:class:`TimeCoordArray`."""

    data: Data[TimePointing, float]
    """
    Time, expressed in seconds since the epoch (see ``scale`` &
    ``format``).
    """

    type: Attr[TimePointing] = "time_pointing"
    """ Coordinate type. Should be ``"time_pointing"``. """

    units: Attr[UnitsSeconds] = "s"
    """ Units to associate with axis"""

    scale: Attr[AllowedTimeScales] = "utc"
    """ Astropy time scales, see :py:class:`TimeArray` """

    format: Attr[AllowedTimeFormats] = "unix"
    """ Astropy format, see :py:class:`TimeArray`"""


@xarray_dataarray_schema
class TimeEphemerisCoordArray:
    """Data model of the 'time_ephemeris' axis (time axis in the
    field_and_source_info_xds subdataset when not interpolated to the main
    time axis. See also :py:class:`TimeCoordArray`."""

    data: Data[TimeEphemeris, float]
    """
    Time, expressed in seconds since the epoch (see ``scale`` &
    ``format``).
    """

    type: Attr[TimeEphemeris] = "time_ephemeris"
    """ Coordinate type. Should be ``"time_ephemeris"``. """

    units: Attr[UnitsSeconds] = "s"
    """ Units to associate with axis"""

    scale: Attr[AllowedTimeScales] = "utc"
    """ Astropy time scales, see :py:class:`TimeArray` """

    format: Attr[AllowedTimeFormats] = "unix"
    """ Astropy format, see :py:class:`TimeArray`"""


@xarray_dataarray_schema
class TimeWeatherCoordArray:
    """Data model of the 'time_weather' axis (time axis in the weather_xds
    subdataset when not interpolated to the main time axis. See also
    :py:class:`TimeCoordArray`."""

    data: Data[TimeWeather, float]
    """
    Time, expressed in seconds since the epoch (see ``scale`` &
    ``format``).
    """

    type: Attr[TimeWeather] = "time_weather"
    """ Coordinate type. Should be ``"time_weather"``. """

    units: Attr[UnitsSeconds] = "s"
    """ Units to associate with axis"""

    scale: Attr[AllowedTimeScales] = "utc"
    """ Astropy time scales, see :py:class:`TimeArray` """

    format: Attr[AllowedTimeFormats] = "unix"
    """ Astropy format, see :py:class:`TimeArray`"""


# For now allowing both some of the casacore frames (from "REST" to "TOPO" -
# all in uppercase) as well as the astropy frames (all in lowercase, taken
# from the list of SpectralCoord:
# https://docs.astropy.org/en/stable/coordinates/spectralcoord.html)
AllowedSpectralCoordFrames = Literal[
    "REST",
    # "LSRK" -> "lsrk",
    # "LSRD" -> "lsrd",
    "BARY",
    # "GEO", -> "gcrs"
    "TOPO",
    # astropy frames
    "gcrs",
    "icrs",
    "hcrs",
    "lsrk",
    "lsrd",
    "lsr",
]


@xarray_dataarray_schema
class SpectralCoordArray:
    """
    Measures array for data variables and attributes that are spectral coordinates.
    """

    data: Data[ZD, float]

    units: Attr[UnitsHertz] = "Hz"

    observer: Attr[AllowedSpectralCoordFrames] = "icrs"
    """
    Capitalized reference observers are from casacore. TOPO implies creating astropy earth_location.
    Astropy velocity reference frames are lowercase. Note that Astropy does not use the name 'TOPO' (telescope centric)
    rather it assumes if no velocity frame is given that this is the default.

    When converting from MSv2 and casacore frequency frames, the following translations from casacore to astropy
    frame names are applied: GEO=>gcrs, LSRK=>lsrk, LSRD=>lsrd
    """

    type: Attr[SpectralCoord] = "spectral_coord"


AllowedLocationFrames = Literal["ITRS", "Undefined"]


AllowedLocationCoordinateSystems = Literal[
    "geocentric",
    "planetcentric",
    "geodetic",
    "planetodetic",
    "orbital",
    "topocentric",
]


AllowedEllipsoid = Literal["GRS80", "WGS84", "WGS72"]


@xarray_dataarray_schema
class LocationArray:
    """
    Measure type used for example in antenna_xds/ANTENNA_POSITION, weather_xds/STATION_POSITION,
    field_and_source_xds(ephemeris)/OBSERVER_POSITION.

    Data dimensions can be CartesianPosLabel or EllipsoidDirLabel or EllipsoidDisLabel
    """

    data: Data[Union[EllipsoidDirLabel, EllipsoidDisLabel, CartesianPosLabel], float]

    units: Attr[UnitsOfLocationInMetersOrRadians]
    """
    Units of the location coordinates (typically 'm' or 'rad').
    """

    frame: Attr[AllowedLocationFrames]
    """
    Reference frame. Can be ITRS (assumed for all Earth locations) or Undefined (used in non-Earth locations).
    """

    coordinate_system: Attr[AllowedLocationCoordinateSystems]
    """ Can be ``geocentric/planetcentric, geodetic/planetodetic, orbital`` """

    origin_object_name: Attr[str]
    """
    earth/sun/moon/etc.
    """

    ellipsoid: Optional[Attr[AllowedEllipsoid]]
    """
    Ellipsoid used in geodetic Earth locations (with EllipsoidDirLabel and EllipsoidDirLabel coordinate)
    """

    type: Attr[Location] = "location"
    """ Measure type. Should be ``"location"``."""


@xarray_dataarray_schema
class BaselineArray:
    """Model of the baseline_id coordinate in the main dataset (interferometric data, :py:class:`VisibilityXds`)"""

    data: Data[BaselineId, Union[numpy.int64, numpy.int32]]
    """Unique id for each baseline."""
    long_name: Optional[Attr[str]] = "Baseline ID"


@xarray_dataarray_schema
class BaselineAntennaNameArray:
    """Array of antenna_name by baseline_id, as used in main_xds and main_sd_xds
    (antenna_name by baseline_id dim"""

    data: Data[BaselineId, str]
    """Unique id for each baseline."""
    long_name: Optional[Attr[str]] = "Antenna name by baseline_id"


@xarray_dataarray_schema
class AntennaNameArray:
    """
    Model of the antenna_name coordinate, used in the main dataset (single dish data, :py:class:`VisibiiltyXds`)
    and several sub-datasets such as antenna_xds, pointing_xds, weather_xds, system_calibration_xds, gain_curve_xds, etc.
    """

    data: Data[AntennaName, str]
    """Unique name for each antenna(_station)."""
    long_name: Optional[Attr[str]] = "Antenna name"


AllowedDopplerTypes = Literal[
    "radio", "optical", "z", "ratio", "true", "relativistic", "beta", "gamma"
]


@xarray_dataarray_schema
class DopplerArray:
    """Doppler measure information for the frequency coordinate"""

    data: Data[ZD, numpy.float64]

    type: Attr[Doppler] = "doppler"
    """ Coordinate type. Should be ``"doppler"``. """

    units: Attr[UnitsOfDopplerShift] = "m/s"
    """ Units to associate with axis, [ratio]/[m/s]"""

    doppler_type: Attr[AllowedDopplerTypes] = "radio"
    """
    Allowable values: radio, optical, z, ratio, true, relativistic, beta, gamma.
    Astropy only has radio and optical. Using casacore types: https://casadocs.readthedocs.io/en/stable/notebooks/memo-series.html?highlight=Spectral%20Frames#Spectral-Frames
    """


@xarray_dataarray_schema
class FrequencyArray:
    """Frequency coordinate in the main dataset."""

    data: Data[Frequency, float]
    """ Center frequencies for each channel. """
    spectral_window_name: Attr[str]
    """ Name associated with spectral window. """
    spectral_window_intents: Attr[list[str]]
    """ An intent string that identifies the intention of the spectral window, for example
    continuum, spectral line, etc. See :ref:`spw intents` for possible values. """
    frequency_group_name: Optional[Attr[str]]
    """ Name associated with frequency group - needed for multi-band VLBI fringe-fitting."""
    reference_frequency: Attr[SpectralCoordArray]
    """ A frequency representative of the spectral window, usually the sky
    frequency corresponding to the DC edge of the baseband. Used by the calibration
    system if a ﬁxed scaling frequency is required or in algorithms to identify the
    observing band. """
    channel_width: Attr[
        QuantityInHertzArray
    ]  # Not SpectralCoord, as it is a difference
    """ The nominal channel bandwidth. Same units as data array (see units key). """
    doppler: Optional[Attr[DopplerArray]]
    """ Doppler tracking information """

    type: Attr[SpectralCoord] = "spectral_coord"
    """ Coordinate type. Should be ``"spectral_coord"``. """
    long_name: Optional[Attr[str]] = "Frequency"
    """ Long-form name to use for axis"""
    units: Attr[UnitsHertz] = "Hz"
    """ Units to associate with axis"""
    observer: Attr[AllowedSpectralCoordFrames] = "icrs"
    """
    Astropy velocity reference frames (see :external:ref:`astropy-spectralcoord`).
    Note that Astropy does not use the name
    'topo' (telescope centric) velocity frame, rather it assumes if no velocity
    frame is given that this is the default.
    """


@xarray_dataarray_schema
class FrequencySystemCalArray:
    """The frequency_system_cal coordinate of the system calibration dataset. It has
    only measures data, as opposed to the frequency array of the main dataset."""

    data: Data[FrequencySystemCal, float]
    """ Center frequencies for each channel. """

    type: Attr[SpectralCoord] = "spectral_coord"
    units: Attr[UnitsHertz] = "Hz"
    """ Units to associate with axis"""

    observer: Attr[AllowedSpectralCoordFrames] = "icrs"
    """
    Astropy velocity reference frames (see :external:ref:`astropy-spectralcoord`).
    Note that Astropy does not use the name
    'topo' (telescope centric) velocity frame, rather it assumes if no velocity
    frame is given that this is the default.
    """


@xarray_dataarray_schema
class PolarizationArray:
    """
    Possible correlations that can be formed from polarised receptors. Possible
    values, taken from `Measures/Stokes.h
    <https://github.com/casacore/casacore/blob/5a8df94738bdc36be27e695d7b14fe949a1cc2df/measures/Measures/Stokes.h>`_:

    * ``I``, ``Q``, ``U``, ``V`` (standard stokes parameters)
    * ``RR``, ``RL``, ``LR``, ``LL`` (circular correlation products)
    * ``XX``, ``XY``, ``YX``, ``YY`` (linear correlation products)
    * ``RX``, ``RY``, ``LX``, ``LY``, ``XR``, ``XL``, ``YR``, ``YL`` (mixed correlation products)
    * ``PP``, ``PQ``, ``QP``, ``QQ`` (general quasi-orthogonal correlation products)
    * ``RCircular``, ``LCircular``, ``Linear`` (single dish polarization types)
    * ``Ptotal`` (polarized intensity: ``sqrt(Q²+U²+V²)``)
    * ``Plinear`` (linearly polarized intensity: ``sqrt(Q²+U²)``)
    * ``PFtotal`` (polarization fraction: ``Ptotal/I``)
    * ``PFlinear`` (linear polarization fraction: ``Plinear/I``)
    * ``Pangle`` (linear polarization angle: ``0.5 arctan(U/Q)`` in radians)

    """

    data: Data[Polarization, str]
    """ Polarization names. """
    long_name: Optional[Attr[str]] = "Polarization"
    """ Long-form name to use for axis. Should be ``"Polarization"``"""


@xarray_dataarray_schema
class UvwLabelArray:
    """
    Coordinate axis to make up ``("u", "v", "w")`` tuple, see :py:class:`UvwArray`.
    """

    data: Data[UvwLabel, str] = ("u", "v", "w")
    """Should be ``('u','v','w')``, used by :py:class:`UvwArray`"""
    long_name: Optional[Attr[str]] = "U/V/W label"
    """ Long-form name to use for axis. Should be ``"U/V/W label"``"""


@xarray_dataarray_schema
class ScanArray:
    """Scan number coordinate in the main dataset."""

    data: Data[Time, str]
    """Scan name for each time sample."""
    scan_intents: Attr[list[str]]
    """ An intent string identifies one intention of the scan, such as to calibrate or observe a
    target. See :ref:`scan intents` for possible intent/subintent values. When converting from MSv2,
    the list of intents is derived from the OBS_MODE column of MSv2 state table (every comma
    separated value is taken as an intent).
    A common convention used in the MSv2 OBS_MODE column is to specify multiple intents separated
    by commas, each of them giving a main intent and a subintent separated by a '#' character. This
    is represented in this attribute as a list of "intent#subintent" strings. These are a few
    example lists:
    ["CALIBRATE_DELAY#ON_SOURCE" , "CALIBRATE_PHASE#ON_SOURCE", "CALIBRATE_WVR#ON_SOURCE"],
    ["CALIBRATE_FLUX#ON_SOURCE" , "CALIBRATE_WVR#ON_SOURCE"],
    ["CALIBRATE_POINTING#ON_SOURCE", "CALIBRATE_WVR#ON_SOURCE", "CALIBRATE_DELAY#ON_SOURCE"],
    ["CALIBRATE_ATMOSPHERE#AMBIENT", "CALIBRATE_WVR#AMBIENT"],
    ["CALIBRATE_FOCUS#ON_SOURCE" , "CALIBRATE_WVR#ON_SOURCE"],
    ["OBSERVE_TARGET#ON_SOURCE"], or ["OBSERVE_TARGE#UNSPECIFIED"].
    The list of possible intent and subintent names (see :ref:`scan intents`) is derived from the
    respective ASDM enumerations.
    """

    long_name: Optional[Attr[str]] = "Scan name"
    """ Long-form name to use for axis. Should be ``"Scan name"``."""


# Data variables
@xarray_dataarray_schema
class FlagArray:
    """
    An array of Boolean or integer values with the same shape as ``VISIBILITY``
    or ``SPECTRUM``,
    representing the cumulative flags applying to this data matrix.

    """

    data: Data[
        Union[
            tuple[Time, BaselineId, Frequency, Polarization],
            tuple[Time, AntennaName, Frequency, Polarization],  # SD
        ],
        Union[bool, numpy.uint8, numpy.uint16, numpy.uint32, numpy.uint64],
    ]
    """
    Flag value.
    When the type is boolean, data is flagged as bad if the array element is
    ``True``. When the type is integer, data is flagged if the array element is
    nonzero, and the bits can be used to represented different flag categories
    (see ``flag_bits`` attribute). 
    """
    time: Coordof[TimeCoordArray]
    baseline_id: Optional[Coordof[BaselineArray]]  # Only IF
    antenna_name: Optional[Coordof[AntennaNameArray]]  # Only SD
    frequency: Coordof[FrequencyArray]
    polarization: Optional[Coordof[PolarizationArray]] = None
    """
    Labels associated with bits used in ``FlagArray`` data. See
    :ref:`flag bits`_ for suggested semantics. The flag value is
    calculated as ``(1 << X_BIT1) | (1 << X_BIT2) | ...`` for all
    applying flag reasons.
    """
    flag_bits: Optional[Attr[list[str]]] = (
        "UNSPECIFIED_BIT",
        "STATIC_BIT",
        "CAM_BIT",
        "DATA_LOST_BIT",
        "INGEST_RFI_BIT",
        "PREDICTED_RFI_BIT",
        "CAL_RFI_BIT",
        "POSTPROC_BIT",
    )
    long_name: Optional[Attr[str]] = "Visibility flags"

    allow_multiple_versions: Optional[Attr[bool]] = True


@xarray_dataarray_schema
class WeightArray:
    """
    The weight for each channel, with the same shape as the associated
    :py:class:`VisibilityArray` or :py:class:`SpectrumArray`, as assigned
    by the correlator or processor.

    Weights are channel-dependent in MSv4, and therefore equivalent to the
    ``WEIGHT_SPECTRUM`` column from MSv2. Should be calculated as
    ``1/sigma^2`` (sigma root mean square noise).
    """

    data: Data[
        Union[
            tuple[Time, BaselineId, Frequency, Polarization],
            tuple[Time, AntennaName, Frequency, Polarization],  # SD
        ],
        Union[numpy.float16, numpy.float32, numpy.float64],
    ]

    """Visibility weights"""
    time: Coordof[TimeCoordArray]
    baseline_id: Optional[Coordof[BaselineArray]]  # Only IF
    antenna_name: Optional[Coordof[AntennaNameArray]]  # Only SD
    frequency: Coordof[FrequencyArray] = None
    polarization: Optional[Coordof[PolarizationArray]] = None
    long_name: Optional[Attr[str]] = "Visibility weights"

    allow_multiple_versions: Optional[Attr[bool]] = True


# J2000=>fk5 is used most often. icrs is used less often. Both fk5 and
# icrs are also borrowed from the field center (to fix ITRF=>J2000).
# APP has only been seen in WSRT datasets.
AllowedUvwFrames = Literal[
    "fk5",
    "icrs",
    "APP",  # "apparent geocentric position", used in WSRT datasets
]


@xarray_dataarray_schema
class UvwArray:
    """
    Coordinates for the baseline from ``baseline_antenna2_id`` to
    ``baseline_antenna1_id``, i.e. the baseline is equal to the difference
    ``POSITION2 - POSITION1``. The UVW given are for the ``TIME_CENTROID``, and
    correspond in general to the reference type for the
    ``field_info.phase_dir``.

    The baseline direction should be: ``W`` towards source direction; ``V`` in
    plane through source and system's pole; ``U`` in direction of increasing
    longitude coordinate.  So citing
    http://casa.nrao.edu/Memos/CoordConvention.pdf: Consider an XYZ Celestial
    coordinate system centered at the location of the interferometer, with
    :math:`X` towards the East, :math:`Z` towards the NCP and :math:`Y` to
    complete a right-handed system. The UVW coordinate system is then defined
    by the hour-angle and declination of the phase-reference direction such
    that

    #. when the direction of observation is the NCP (`ha=0,dec=90`),
       the UVW coordinates are aligned with XYZ,
    #. V, W and the NCP are always on a Great circle,
    #. when W is on the local meridian, U points East
    #. when the direction of observation is at zero declination, an
       hour-angle of -6 hours makes W point due East.

    This definition also determines the sign of the phase of ``VISIBILITY``.

    """

    data: Data[
        Union[tuple[Time, BaselineId, UvwLabel]],
        Union[
            numpy.float16,
            numpy.float32,
            numpy.float64,
        ],
    ]
    """Baseline coordinates from ``baseline_antenna2_id`` to ``baseline_antenna1_id``"""
    time: Coordof[TimeCoordArray]
    baseline_id: Optional[Coordof[BaselineArray]]
    uvw_label: Coordof[UvwLabelArray] = ("u", "v", "w")

    long_name: Optional[Attr[str]] = "Baseline coordinates"
    """ Long-form name to use for axis. Should be ``"Baseline coordinates``"""

    type: Attr[Literal["uvw"]] = "uvw"
    frame: Attr[AllowedUvwFrames] = "icrs"
    """ To be defined in astropy (see for example https://github.com/astropy/astropy/issues/7766) """
    units: Attr[UnitsMeters] = "m"

    allow_multiple_versions: Optional[Attr[bool]] = True


@xarray_dataarray_schema
class TimeSamplingArray:
    """
    Model of arrays of measures used in the main dataset for data variables such as TIME_CENTROID and
    TIME_CENTROID_EXTRA_PRECISION.
    """

    data: Data[
        Union[
            tuple[Time, BaselineId],
            tuple[Time, AntennaName],  # SD
        ],
        float,
    ]

    time: Coordof[TimeCoordArray]
    baseline_id: Optional[Coordof[BaselineArray]]  # Only IF
    antenna_name: Optional[Coordof[AntennaNameArray]]  # Only SD

    scale: Attr[AllowedTimeScales] = "utc"
    """ Astropy time scales, see :py:class:`astropy.time.Time` """
    format: Attr[AllowedTimeFormats] = "unix"
    """ Astropy format, see :py:class:`astropy.time.Time`. Default seconds from 1970-01-01 00:00:00 UTC """

    long_name: Optional[Attr[str]] = "Time sampling data"
    units: Attr[UnitsSeconds] = "s"


@xarray_dataarray_schema
class FrequencyCentroidArray:
    """
    Model of frequency related data variables of the main dataset, such as FREQUENCY_CENTROID.
    """

    data: Data[
        tuple[Frequency],
        float,
    ]
    """
    Data about frequency sampling, such as centroid or integration
    time. Concrete function depends on concrete data array within
    :py:class:`VisibilityXds` or :py:class:`SpectrumXds`.
    """
    frequency: Coordof[FrequencyArray]
    long_name: Optional[Attr[str]] = "Frequency sampling data"
    units: Attr[UnitsHertz] = "Hz"
    observer: Attr[AllowedSpectralCoordFrames] = "icrs"
    """
    Astropy velocity reference frames (see :external:ref:`astropy-spectralcoord`).
    Note that Astropy does not use the name
    'topo' (telescope centric) velocity frame, rather it assumes if no velocity
    frame is given that this is the default.
    """


@xarray_dataarray_schema
class EffectiveChannelWidthArray:
    """
    Model of frequency related data variables of the main dataset, such as EFFECTIVE_CHANNEL_WIDTH.
    """

    data: Data[
        Union[
            tuple[Time, BaselineId, Frequency, Polarization],
            tuple[Time, AntennaName, Frequency, Polarization],
        ],  # SD
        float,
    ]
    """
    Data about frequency sampling, such as centroid or integration
    time. Concrete function depends on concrete data array within
    :py:class:`VisibilityXds` or :py:class:`SpectrumXds`.
    """
    frequency: Coordof[FrequencyArray]
    time: Optional[Coordof[TimeCoordArray]] = None
    baseline_id: Optional[Coordof[BaselineArray]] = None
    polarization: Optional[Coordof[PolarizationArray]] = None
    long_name: Optional[Attr[str]] = "Frequency sampling data"
    units: Attr[UnitsHertz] = "Hz"
    observer: Attr[AllowedSpectralCoordFrames] = "icrs"
    """
    Astropy velocity reference frames (see :external:ref:`astropy-spectralcoord`).
    Note that Astropy does not use the name
    'topo' (telescope centric) velocity frame, rather it assumes if no velocity
    frame is given that this is the default.
    """


# Define FieldSourceXds and FieldSourceEphemerisXds already here, as they are needed in the
# definition of VisibilityArray
@xarray_dataset_schema
class FieldSourceXds:
    """
    Field positions for each source.

    Defines a field position on the sky. For interferometers, this is the correlated field position.
    For single dishes, this is the nominal pointing direction.
    """

    source_name: Coord[FieldName, str]
    """ Source name. """

    field_name: Coord[FieldName, str]
    """Field name."""

    sky_dir_label: Coord[SkyDirLabel, str]
    """ Coordinate labels of sky directions (typically shape 2 and 'ra', 'dec') """

    FIELD_PHASE_CENTER_DIRECTION: Optional[Data[FieldName, SkyCoordArray]]
    """
    Offset from the SOURCE_DIRECTION that gives the direction of phase
    center for which the fringes have been stopped-that is a point source in
    this direction will produce a constant measured phase (page 2 of
    https://articles.adsabs.harvard.edu/pdf/1999ASPC..180...79F). For
    conversion from MSv2, frame refers column keywords by default. If frame
    varies with field, it refers DelayDir_Ref column instead.
    """

    FIELD_REFERENCE_CENTER_DIRECTION: Optional[Data[FieldName, SkyCoordArray]]
    """
    Used in single-dish to record the associated reference direction if positionswitching
    been applied. For conversion from MSv2, frame refers column keywords by default. If
    frame varies with field, it refers DelayDir_Ref column instead.
    """

    SOURCE_DIRECTION: Optional[Data[FieldName, SkyCoordArray]]
    """
    CASA Table Cols: RA,DEC,Rho."Astrometric RA and Dec and Geocentric
    distance with respect to the observer's location (Geocentric). "Adjusted
    for light-time aberration only. With respect to the reference plane and
    equinox of the chosen system (ICRF or FK4/B1950). If the FK4/B1950 frame
    output is selected, elliptic aberration terms are added. Astrometric RA/DEC
    is generally used when comparing or reducing data against a star catalog."
    https://ssd.jpl.nasa.gov/horizons/manual.html : 1. Astrometric RA & DEC
    """

    LINE_REST_FREQUENCY: Optional[
        Data[
            tuple[FieldName, LineLabel],
            SpectralCoordArray,
        ]
    ]
    """ Rest frequencies for the transitions. """

    LINE_SYSTEMIC_VELOCITY: Optional[
        Data[
            tuple[FieldName, LineLabel],
            QuantityInMetersPerSecondArray,
        ]
    ]
    """ Systemic velocity at reference """

    OBSERVER_POSITION: Optional[Data[ZD, LocationArray]]
    """ Observer location. """

    # --- Attributes ---
    doppler_shift_velocity: Optional[Attr[UnitsOfDopplerShift]]
    """ Velocity definition of the Doppler shift, e.g., RADIO or OPTICAL velocity in m/s """

    source_model_url: Optional[Attr[str]]
    """URL to access source model"""

    type: Attr[Literal["field_and_source"]] = "field_and_source"
    """
    Type of dataset.
    """

    # --- Optional coordinates ---
    cartesian_pos_label: Optional[Coord[CartesianPosLabel, str]] = ("x", "y", "z")
    """ Coordinate labels of geocentric earth location data (typically shape 3 and 'x', 'y', 'z')"""

    line_label: Optional[Coord[LineLabel, str]] = ()
    """ Line labels (for line names and variables). """

    line_names: Optional[Coord[tuple[FieldName, LineLabel], str]] = ()
    """ Line names (e.g. v=1, J=1-0, SiO). """


@xarray_dataset_schema
class FieldSourceEphemerisXds:
    """
    Field positions for each source, when the source have ephemeris information.

    Defines a field position on the sky. For interferometers, this is the correlated field position.
    For single dishes, this is the nominal pointing direction.
    """

    source_name: Coord[Time, str]
    """ Source name. """

    field_name: Coord[Time, str]
    """Field name."""

    time: Coordof[TimeInterpolatedCoordArray]
    """Midpoint of time for which this set of parameters is accurate. Labeled 'time' when interpolated to main time """

    FIELD_PHASE_CENTER_DIRECTION: Optional[Data[tuple[Time], SkyCoordArray]]
    """
    Offset from the SOURCE_DIRECTION that gives the direction of phase
    center for which the fringes have been stopped-that is a point source in
    this direction will produce a constant measured phase (page 2 of
    https://articles.adsabs.harvard.edu/pdf/1999ASPC..180...79F). For
    conversion from MSv2, frame refers column keywords by default. If frame
    varies with field, it refers DelayDir_Ref column instead.
    """

    FIELD_PHASE_CENTER_DISTANCE: Optional[Data[tuple[Time], SkyCoordArray]]
    """
    Offset from the SOURCE_DIRECTION that gives the direction of phase
    center for which the fringes have been stopped-that is a point source in
    this direction will produce a constant measured phase (page 2 of
    https://articles.adsabs.harvard.edu/pdf/1999ASPC..180...79F). For
    conversion from MSv2, frame refers column keywords by default. If frame
    varies with field, it refers DelayDir_Ref column instead.
    """

    FIELD_REFERENCE_CENTER_DIRECTION: Optional[Data[tuple[Time], SkyCoordArray]]
    """
    Used in single-dish to record the associated reference direction if positionswitching
    been applied. For conversion from MSv2, frame refers column keywords by default. If
    frame varies with field, it refers DelayDir_Ref column instead.
    """

    FIELD_REFERENCE_CENTER_DISTANCE: Optional[Data[tuple[Time], SkyCoordArray]]
    """
    Used in single-dish to record the associated reference direction if positionswitching
    been applied. For conversion from MSv2, frame refers column keywords by default. If
    frame varies with field, it refers DelayDir_Ref column instead.
    """

    LINE_REST_FREQUENCY: Optional[Data[tuple[Time, LineLabel], SpectralCoordArray]]
    """ Rest frequencies for the transitions. """

    LINE_SYSTEMIC_VELOCITY: Optional[
        Data[tuple[Time, LineLabel], QuantityInMetersPerSecondArray]
    ]
    """ Systemic velocity at reference """

    SOURCE_LOCATION: Optional[
        Data[
            Union[
                tuple[Time],
                tuple[TimeEphemeris],
            ],
            SkyCoordArray,
        ]
    ]
    """
    CASA Table Cols: RA,DEC,Rho."Astrometric RA and Dec and Geocentric
    distance with respect to the observer's location (Geocentric). "Adjusted
    for light-time aberration only. With respect to the reference plane and
    equinox of the chosen system (ICRF or FK4/B1950). If the FK4/B1950 frame
    output is selected, elliptic aberration terms are added. Astrometric RA/DEC
    is generally used when comparing or reducing data against a star catalog."
    https://ssd.jpl.nasa.gov/horizons/manual.html : 1. Astrometric RA & DEC
    """

    SOURCE_RADIAL_VELOCITY: Optional[
        Data[Union[tuple[Time], tuple[TimeEphemeris]], QuantityInMetersPerSecondArray]
    ]
    """ CASA Table Cols: RadVel. Geocentric distance rate """

    NORTH_POLE_POSITION_ANGLE: Optional[
        Data[Union[tuple[Time], tuple[TimeEphemeris]], QuantityInRadiansArray]
    ]
    """ CASA Table cols: NP_ang, "Targets' apparent north-pole position angle (counter-clockwise with respect to direction of true-of-date reference-frame north pole) and angular distance from the sub-observer point (center of disc) at print time. A negative distance indicates the north-pole is on the hidden hemisphere." https://ssd.jpl.nasa.gov/horizons/manual.html : 17. North pole position angle & distance from disc center. """

    NORTH_POLE_ANGULAR_DISTANCE: Optional[
        Data[Union[tuple[Time], tuple[TimeEphemeris]], QuantityInRadiansArray]
    ]
    """ CASA Table cols: NP_dist, "Targets' apparent north-pole position angle (counter-clockwise with respect to direction of true-of date reference-frame north pole) and angular distance from the sub-observer point (center of disc) at print time. A negative distance indicates the north-pole is on the hidden hemisphere."https://ssd.jpl.nasa.gov/horizons/manual.html : 17. North pole position angle & distance from disc center. """

    SUB_OBSERVER_DIRECTION: Optional[
        Data[
            Union[
                tuple[Time],
                tuple[TimeEphemeris],
            ],
            LocationArray,
        ]
    ]
    """ CASA Table cols: DiskLong, DiskLat. "Apparent planetodetic longitude and latitude of the center of the target disc seen by the OBSERVER at print-time. This is not exactly the same as the "nearest point" for a non-spherical target shape (since the center of the disc might not be the point closest to the observer), but is generally very close if not a very irregular body shape. The IAU2009 rotation models are used except for Earth and MOON, which use higher-precision models. For the gas giants Jupiter, Saturn, Uranus and Neptune, IAU2009 longitude is based on the "System III" prime meridian rotation angle of the magnetic field. By contrast, pole direction (thus latitude) is relative to the body dynamical equator. There can be an offset between the magnetic pole and the dynamical pole of rotation. Down-leg light travel-time from target to observer is taken into account. Latitude is the angle between the equatorial plane and perpendicular to the reference ellipsoid of the body and body oblateness thereby included. The reference ellipsoid is an oblate spheroid with a single flatness coefficient in which the y-axis body radius is taken to be the same value as the x-axis radius. Whether longitude is positive to the east or west for the target will be indicated at the end of the output ephemeris." https://ssd.jpl.nasa.gov/horizons/manual.html : 14. Observer sub-longitude & sub-latitude """

    SUB_SOLAR_POSITION: Optional[
        Data[
            Union[
                tuple[Time],
                tuple[TimeEphemeris],
            ],
            LocationArray,
        ]
    ]
    """ CASA Table cols: Sl_lon, Sl_lat, r. "Heliocentric distance along with "Apparent sub-solar longitude and latitude of the Sun on the target. The apparent planetodetic longitude and latitude of the center of the target disc as seen from the Sun, as seen by the observer at print-time.  This is _NOT_ exactly the same as the "sub-solar" (nearest) point for a non-spherical target shape (since the center of the disc seen from the Sun might not be the closest point to the Sun), but is very close if not a highly irregular body shape.  Light travel-time from Sun to target and from target to observer is taken into account.  Latitude is the angle between the equatorial plane and the line perpendicular to the reference ellipsoid of the body. The reference ellipsoid is an oblate spheroid with a single flatness coefficient in which the y-axis body radius is taken to be the same value as the x-axis radius. Uses IAU2009 rotation models except for Earth and Moon, which uses a higher precision models. Values for Jupiter, Saturn, Uranus and Neptune are Set III, referring to rotation of their magnetic fields.  Whether longitude is positive to the east or west for the target will be indicated at the end of the output ephemeris." https://ssd.jpl.nasa.gov/horizons/manual.html : 15. Solar sub-longitude & sub-latitude  """

    HELIOCENTRIC_RADIAL_VELOCITY: Optional[
        Data[Union[tuple[Time], tuple[TimeEphemeris]], QuantityInMetersPerSecondArray]
    ]
    """ CASA Table cols: rdot."The Sun's apparent range-rate relative to the target, as seen by the observer. A positive "rdot" means the target was moving away from the Sun, negative indicates movement toward the Sun." https://ssd.jpl.nasa.gov/horizons/manual.html : 19. Solar range & range-rate (relative to target) """

    OBSERVER_PHASE_ANGLE: Optional[
        Data[Union[tuple[Time], tuple[TimeEphemeris]], QuantityInRadiansArray]
    ]
    """ CASA Table cols: phang.""phi" is the true PHASE ANGLE at the observers' location at print time. "PAB-LON" and "PAB-LAT" are the FK4/B1950 or ICRF/J2000 ecliptic longitude and latitude of the phase angle bisector direction; the outward directed angle bisecting the arc created by the apparent vector from Sun to target center and the astrometric vector from observer to target center. For an otherwise uniform ellipsoid, the time when its long-axis is perpendicular to the PAB direction approximately corresponds to lightcurve maximum (or maximum brightness) of the body. PAB is discussed in Harris et al., Icarus 57, 251-258 (1984)." https://ssd.jpl.nasa.gov/horizons/manual.html : Phase angle and bisector """

    OBSERVER_POSITION: Optional[Data[ZD, LocationArray]]
    """ Observer location. """

    # --- Attributes ---
    doppler_shift_velocity: Optional[Attr[UnitsOfDopplerShift]]
    """ Velocity definition of the Doppler shift, e.g., RADIO or OPTICAL velocity in m/s """

    source_model_url: Optional[Attr[str]]
    """URL to access source model"""

    ephemeris_name: Optional[Attr[str]]
    """The name of the ephemeris. For example DE430.

    This can be used with Astropy solar_system_ephemeris.set('DE430'), see
    https://docs.astropy.org/en/stable/coordinates/solarsystem.html.
    """

    type: Attr[Literal["field_and_source_ephemeris"]] = "field_and_source_ephemeris"
    """
    Type of dataset.
    """

    # --- Optional coordinates ---
    sky_dir_label: Optional[Coord[SkyDirLabel, str]] = ("ra", "dec")
    """ Coordinate labels of sky directions (typically shape 2 and 'ra', 'dec') """
    sky_dis_label: Optional[Coord[SkyDisLabel, str]] = "dist"
    """ Coordinate lables of sky distance (typically shape 1 and 'dist') """
    ellipsoid_dir_label: Optional[Coord[EllipsoidDirLabel, str]] = (
        "lon",
        "lat",
    )
    ellipsoid_dis_label: Optional[Coord[EllipsoidDisLabel, str]] = "height"

    """ Coordinate labels of geodetic earth location data (typically shape 3 and 'lon', 'lat', 'height')"""
    cartesian_pos_label: Optional[Coord[CartesianPosLabel, str]] = ("x", "y", "z")
    """ Coordinate labels of geocentric earth location data (typically shape 3 and 'x', 'y', 'z')"""

    line_label: Optional[Coord[LineLabel, str]] = ()
    """ Line labels (for line names and variables). """

    line_names: Optional[Coord[tuple[FieldName, LineLabel], str]] = ()
    """ Line names (e.g. v=1, J=1-0, SiO). """

    time_ephemeris: Optional[Coordof[TimeEphemerisCoordArray]] = ()
    """Midpoint of time for which this set of parameters is accurate. Labeled 'time_ephemeris' when not interpolating to main time """


@xarray_dataarray_schema
class SpectrumArray:
    """Definition of xr.DataArray for SPECTRUM data (single dish)"""

    data: Data[
        tuple[Time, AntennaName, Frequency, Polarization],
        Union[numpy.float64, numpy.float32, numpy.float16],
    ]

    time: Coordof[TimeCoordArray]
    antenna_name: Coordof[AntennaNameArray]
    frequency: Coordof[FrequencyArray]
    polarization: Coordof[PolarizationArray]

    long_name: Optional[Attr[str]] = "Spectrum values"
    """ Long-form name to use for axis. Should be ``"Spectrum values"``"""
    units: Attr[str] = "Jy"


@xarray_dataarray_schema
class VisibilityArray:
    """Visibility data array in main dataset (interferometric data, :py:class:`VisibiiltyXds`)"""

    data: Data[
        tuple[Time, BaselineId, Frequency, Polarization],
        Union[numpy.complex64, numpy.complex128],
    ]

    time: Coordof[TimeCoordArray]
    baseline_id: Coordof[BaselineArray]
    polarization: Coordof[PolarizationArray]
    frequency: Coordof[FrequencyArray]

    long_name: Optional[Attr[str]] = "Visibility values"
    """ Long-form name to use for axis. Should be ``"Visibility values"``"""
    units: Attr[str] = "Jy"
    allow_multiple_versions: Optional[Attr[bool]] = True


# Info dicts


@dict_schema
class ObservationInfoDict:
    observer: list[str]
    """List of observer names."""
    release_date: str
    """Project release date. This is the date on which the data may become
    public. Format: YYYY-MM-DDTHH:mm:ss.SSS (ISO 8601)"""
    project_UID: str
    """Project UID/code. When populated from an ASDM, the entityId string of the projectUID
    attribute of the ExecBlock table."""
    execution_block_UID: Optional[str]
<<<<<<< HEAD
    """From ASDM: The archive’s UID of the execution block. Intended to be populated with the
    entityId string of the execBlockUID attribute of the ExecBlock table."""
    session_reference_UID: Optional[str]
    """From ASDM: The observing session reference. Intended to be populated with the entityId
    string of the sessionReference attribute of the ExecBlock table"""
=======
    """ASDM: The archive's UID of the execution block."""
    session_reference: Optional[str]
    """ASDM: The observing session reference."""
    observing_script: Optional[str]
    """ASDM: The text of the observation script."""
    observing_script_UID: Optional[str]
    """ASDM: A reference to the Entity which contains the observing script."""
>>>>>>> 4fc18ada
    observing_log: Optional[str]
    """The observing log, as supplied by the telescope or instrument. Or also from ASDM: Logs of
    the observation during this execution block. When taken from an ASDM, it is intended to be
    populated with the values of the observingLog attribute of the ExecBlock table."""
    scheduling_block_UID: Optional[str]
    """From ASDM: The scheduling block archive’s UID. Intended to be populated with the entityId
    string of the sbSummaryUID attribute of the SBSummary table. """


@dict_schema
class ProcessorInfoDict:
    type: str
    """Processor type; reserved keywords include (”CORRELATOR” -
    interferometric correlator; ”SPECTROMETER” - single-dish correlator;
    ”RADIOMETER” - generic detector/integrator)."""
    sub_type: str
    """Processor sub-type, e.g. ”GBT” or ”JIVE”."""


@dict_schema
class DataGroupDict:
    """Defines a group of correlated data + flag + weight + uvw variables."""

    correlated_data: str
    """ Name of the correlated data variable, for example 'VISIBILITY' or 'VISIBILITY_MODEL'. """
    flag: str
    """ Name of the flag variable, for example 'FLAG'. """
    weight: str
    """ Name of the weight variable of the group, for example 'WEIGHT'. """
    uvw: Optional[str]
    """ Name of the UVW variable of the group, for example 'UVW'. """
    field_and_source: str
    """ Name of the field_and_source_xds, for example field_and_source_base_xds. """
    description: str
    """ More details about the data group. """
    date: str
    """ Creation date-time, in ISO 8601 format: 'YYYY-MM-DDTHH:mm:ss.SSS'. """


@dict_schema
class DataGroupsDict:
    """Dictionary of data group dictionaries. A 'base' data group is mandatory.
    Additional data groups can be added with different names."""

    base: DataGroupDict


@dict_schema
class CreatorDict:
    software_name: str
    """ Software that created the Measurement Set (XRadio, etc.). """
    version: str
    """ Version of the software. """


# Data Sets


@xarray_dataset_schema
class AntennaXds:
    """
    Antenna dataset: global antenna properties for each antenna.
    """

    # Coordinates
    antenna_name: Coordof[AntennaNameArray]
    """ Antenna name """
    station_name: Coord[AntennaName, str]
    """ Name of the station pad (relevant to arrays with moving antennas). """
    mount: Coord[AntennaName, str]
    """ Mount type of the antenna. Reserved keywords include: ”EQUATORIAL” - equatorial mount;
    ”ALT-AZ”: azimuth-elevation mount;
    "ALT-AZ+ROTATOR": alt-az mount with feed rotator; introduced for ASKAP dishes;
    "ALT-AZ+NASMYTH-R": Nasmyth mount with receivers at the right-hand side of the cabin. Many high-frequency antennas used for VLBI have such a mount typel;
    "ALT-AZ+NASMYTH-L": Nasmyth mount with receivers at the left-hand side of the cabin.
    "ALT-AZ+BWG-R": alt-az mount that uses a Beam Wave Guide to bring the focus down to the pedestal. The receivers are at the right-hand side of the cabin (-R). Compared to the Nasmyth mounts there is an extra correction term because there are now two rotating mirrors. See https://arxiv.org/abs/2210.13381 for more details.
    "ALT-AZ+BWG-L": alt-az mount that uses a Beam Wave Guide, as above, but with receivers at the left-hand side of the cabin.
    ”X-Y”: x-y mount;
    ”SPACE-HALCA” - specific orientation model."""
    telescope_name: Coord[AntennaName, str]
    """ Useful when data is combined from mutiple arrays for example ACA + ALMA. """
    receptor_label: Coord[ReceptorLabel, str]
    """ Names of receptors """
    polarization_type: Coord[tuple[AntennaName, ReceptorLabel], str]
    """ Polarization type to which each receptor responds (e.g. ”R”,”L”,”X” or ”Y”).
    This is the receptor polarization type as recorded in the final correlated data (e.g. ”RR”); i.e.
    as measured after all polarization combiners. ['X','Y'], ['R','L'] """
    cartesian_pos_label: Optional[Coord[CartesianPosLabel, str]]
    """ (x,y,z) - either cartesian or ellipsoid """
    ellipsoid_dir_label: Optional[Coord[EllipsoidDirLabel, str]]
    """ (lon, lat, dist) - either cartesian or ellipsoid"""
    ellipsoid_dis_label: Optional[Coord[EllipsoidDisLabel, str]]
    """ (lon, lat, dist) - either cartesian or ellipsoid"""

    # Data variables
    ANTENNA_POSITION: Data[tuple[AntennaName], LocationArray]
    """
    In a right-handed frame, X towards the intersection of the equator and
    the Greenwich meridian, Z towards the pole.
    """
    ANTENNA_DISH_DIAMETER: Optional[Data[tuple[AntennaName], QuantityInMetersArray]]
    """
    The diameter of the main reflector (or the largest dimension for non-circular apertures).
    """
    ANTENNA_EFFECTIVE_DISH_DIAMETER: Optional[
        Data[tuple[AntennaName], QuantityInMetersArray]
    ]
    """ Effective dish diameter used in computing beam model (such as airy disk). """

    ANTENNA_BLOCKAGE: Optional[Data[tuple[AntennaName], QuantityInMetersArray]]
    """
    Blockage caused by secondary reflector used in computing beam model (such as airy disk).
    """

    # TODO: setting BEAM_OFFSET and RECEPTOR_ANGLE as optional for now, as it
    # is not present in some datasets (example: test_alma_ephemris_mosaic)
    ANTENNA_RECEPTOR_ANGLE: Optional[
        Data[tuple[AntennaName, ReceptorLabel], QuantityInRadiansArray]
    ]
    """
    Polarization reference angle. Converts into parallactic angle in the sky domain.
    """
    ANTENNA_FOCUS_LENGTH: Optional[Data[tuple[AntennaName], QuantityInMetersArray]]
    """
    Focus length. As defined along the optical axis of the antenna.
    """

    # Attributes
    overall_telescope_name: Optional[Attr[str]]
    """
    The name of the collection of arrays and dishes that were used for the observation.
    In many instances this will only be a single array or dish. An example of a
    telescope consistening of mutiple arrays and dishes is the EHT. The coordinate
    telescope_name will give the names of the constituent arrays and dishes. From
    MSv2 observation table.
    """
    relocatable_antennas: Optional[Attr[bool]]
    """ Can the antennas be moved (ALMA, VLA, NOEMA) """
    type: Attr[Literal["antenna"]] = "antenna"
    """
    Type of dataset. Expected to be ``antenna``
    """


@xarray_dataset_schema
class GainCurveXds:
    """
    Gain curve dataset. See See https://casacore.github.io/casacore-notes/265.pdf for a full description.
    """

    # Coordinates
    antenna_name: Coordof[AntennaNameArray]
    """ Antenna name """
    station_name: Coord[AntennaName, str]
    """ Name of the station pad (relevant to arrays with moving antennas). """
    mount: Coord[AntennaName, str]
    """ Mount type of the antenna. Reserved keywords include: ”EQUATORIAL” - equatorial mount;
    ”ALT-AZ”: azimuth-elevation mount;
    "ALT-AZ+ROTATOR": alt-az mount with feed rotator; introduced for ASKAP dishes;
    "ALT-AZ+NASMYTH-R": Nasmyth mount with receivers at the right-hand side of the cabin. Many high-frequency antennas used for VLBI have such a mount typel;
    "ALT-AZ+NASMYTH-L": Nasmyth mount with receivers at the left-hand side of the cabin.
    "ALT-AZ+BWG-R": alt-az mount that uses a Beam Wave Guide to bring the focus down to the pedestal. The receivers are at the right-hand side of the cabin (-R). Compared to the Nasmyth mounts there is an extra correction term because there are now two rotating mirrors. See https://arxiv.org/abs/2210.13381 for more details.
    "ALT-AZ+BWG-L": alt-az mount that uses a Beam Wave Guide, as above, but with receivers at the left-hand side of the cabin.
    ”X-Y”: x-y mount;
    ”SPACE-HALCA” - specific orientation model."""
    telescope_name: Coord[AntennaName, str]
    """ Useful when data is combined from mutiple arrays for example ACA + ALMA. """
    receptor_label: Coord[ReceptorLabel, str]
    """ Names of receptors """
    polarization_type: Coord[tuple[AntennaName, ReceptorLabel], str]
    """ Polarization type to which each receptor responds (e.g. ”R”,”L”,”X” or ”Y”).
    This is the receptor polarization type as recorded in the final correlated data (e.g. ”RR”); i.e.
    as measured after all polarization combiners. ['X','Y'], ['R','L'] """
    gain_curve_type: Optional[Coord[AntennaName, str]]
    """
    Gain curve type. Reserved keywords include:
    (”POWER(EL)” - Power as a function of elevation;
     ”POWER(ZA)” - Power as a function of zenith angle;
     ”VOLTAGE(EL)” - Voltage as a function of elevation;
     ”VOLTAGE(ZA)” - Voltage as a function of zenith angle). See https://casacore.github.io/casacore-notes/265.pdf
    """
    poly_term: Coord[PolyTerm, int]
    """Term orders in gain curve polynomial"""

    GAIN_CURVE: Data[tuple[AntennaName, PolyTerm, ReceptorLabel], numpy.float64]
    """ Coeﬃcients of the polynomial that describes the (power or voltage) gain.  """
    GAIN_CURVE_INTERVAL: Data[tuple[AntennaName], QuantityInSecondsArray]
    """ Time interval. """
    GAIN_CURVE_SENSITIVITY: Data[
        tuple[AntennaName, ReceptorLabel], QuantityInKelvinPerJanskyArray
    ]
    """ Sensitivity of the antenna expressed in K/Jy. This is what AIPS calls “DPFU”. """

    measured_date: Attr[str]
    """
    Date gain curve was measured. Format: YYYY-MM-DDTHH:mm:ss.SSS (ISO 8601)
    """
    type: Attr[Literal["gain_curve"]] = "gain_curve"
    """
    Type of dataset. Expected to be ``gain_curve``
    """


@xarray_dataset_schema
class PhaseCalibrationXds:
    """
    Phase calibration dataset: signal chain phase calibration measurements.
    """

    # Coordinates
    antenna_name: Coordof[AntennaNameArray]
    """ Antenna name """
    station_name: Coord[AntennaName, str]
    """ Name of the station pad (relevant to arrays with moving antennas). """
    mount: Coord[AntennaName, str]
    """ Mount type of the antenna. Reserved keywords include: ”EQUATORIAL” - equatorial mount;
    ”ALT-AZ”: azimuth-elevation mount;
    "ALT-AZ+ROTATOR": alt-az mount with feed rotator; introduced for ASKAP dishes;
    "ALT-AZ+NASMYTH-R": Nasmyth mount with receivers at the right-hand side of the cabin. Many high-frequency antennas used for VLBI have such a mount typel;
    "ALT-AZ+NASMYTH-L": Nasmyth mount with receivers at the left-hand side of the cabin.
    "ALT-AZ+BWG-R": alt-az mount that uses a Beam Wave Guide to bring the focus down to the pedestal. The receivers are at the right-hand side of the cabin (-R). Compared to the Nasmyth mounts there is an extra correction term because there are now two rotating mirrors. See https://arxiv.org/abs/2210.13381 for more details.
    "ALT-AZ+BWG-L": alt-az mount that uses a Beam Wave Guide, as above, but with receivers at the left-hand side of the cabin.
    ”X-Y”: x-y mount;
    ”SPACE-HALCA”: specific orientation model."""
    telescope_name: Coord[AntennaName, str]
    """ Useful when data is combined from mutiple arrays for example ACA + ALMA. """
    receptor_label: Coord[ReceptorLabel, str]
    """ Names of receptors """
    polarization_type: Coord[tuple[AntennaName, ReceptorLabel], str]
    """ Polarization type to which each receptor responds (e.g. ”R”,”L”,”X” or ”Y”).
    This is the receptor polarization type as recorded in the final correlated data (e.g. ”RR”); i.e.
    as measured after all polarization combiners. ['X','Y'], ['R','L'] """
    time: Optional[Coordof[TimeInterpolatedCoordArray]]
    """ Time for VLBI phase cal"""
    time_phase_cal: Optional[Coord[TimePhaseCal, numpy.float64]]
    """ Time for VLBI phase cal"""
    tone_label: Optional[Coord[ToneLabel, str]]
    """
    Phase-cal tones that are measured. This number may vary by antenna, and may vary by spectral window as well, especially
    if spectral windows of varying widths are supported
    """

    PHASE_CAL: Data[
        Union[
            tuple[AntennaName, Time, ReceptorLabel, ToneLabel],
            tuple[AntennaName, TimePhaseCal, ReceptorLabel, ToneLabel],
        ],
        Union[numpy.complex64, numpy.complex128],
    ]
    """
    Phase calibration measurements. These are provided as complex values that represent both the phase
and amplitude for a measured phase-cal tone. Measurements are provided as a two-dimensional array such that
separate measurements can be provided for each receptor of a feed (so separate values for each polarization)
for each of the measured tones. See https://casacore.github.io/casacore-notes/265.pdf
    """
    PHASE_CAL_CABLE_CAL: Data[
        Union[tuple[AntennaName, Time], tuple[AntennaName, TimePhaseCal]],
        QuantityInSecondsArray,
    ]
    """
    Cable calibration measurement. This is a measurement of the delay in the cable that provides the
reference signal to the receiver. There should be only a single reference signal per feed (even if that feed has
multiple receptors) so this is provided as a simple scalar. See https://casacore.github.io/casacore-notes/265.pdf
    """
    PHASE_CAL_INTERVAL: Data[
        Union[tuple[AntennaName, Time], tuple[AntennaName, TimePhaseCal]],
        QuantityInSecondsArray,
    ]
    """
    Time interval. See https://casacore.github.io/casacore-notes/265.pdf
    """
    PHASE_CAL_TONE_FREQUENCY: Data[
        Union[
            tuple[AntennaName, Time, ReceptorLabel, ToneLabel],
            tuple[AntennaName, TimePhaseCal, ReceptorLabel, ToneLabel],
        ],
        QuantityInHertzArray,
    ]
    """
    The sky frequencies of each measured phase-cal tone. See https://casacore.github.io/casacore-notes/265.pdf
    """

    type: Attr[Literal["phase_calibration"]] = "phase_calibration"
    """
    Type of dataset. Expected to be ``phase_calibration``
    """


@xarray_dataset_schema
class WeatherXds:
    """
    Weather dataset: station positions and time-dependent mean external atmosphere and weather information
    """

    # Coordinates
    station_name: Coord[StationName, str]
    """ Station name """
    time: Optional[Coordof[TimeInterpolatedCoordArray]]
    """ Mid-point of the time interval. Labeled 'time' when interpolated to main time axis """
    time_weather: Optional[Coordof[TimeWeatherCoordArray]]
    """ Mid-point of the time interval. Labeled 'time_weather' when not interpolated to main time axis """
    ellipsoid_dir_label: Optional[Coord[EllipsoidDirLabel, str]] = (
        "lon",
        "lat",
    )
    """ Coordinate labels of geodetic earth location data (typically shape 2 and 'lon', 'lat')"""
    ellipsoid_dis_label: Optional[Coord[EllipsoidDisLabel, str]] = ("height",)
    """ Coordinate labels of geodetic earth height data (typically shape 1 and 'height')"""
    cartesian_pos_label: Optional[Coord[CartesianPosLabel, str]] = ("x", "y", "z")
    """ Coordinate labels of geocentric earth location data (typically shape 3 and 'x', 'y', 'z')"""

    # Station position variable - required
    STATION_POSITION: Data[tuple[StationName], LocationArray] = None
    """ Position of the weather station """

    # Data variables (all optional)
    H2O: Optional[
        Data[
            Union[tuple[StationName, Time], tuple[StationName, TimeWeather]],
            QuantityInPerSquareMetersArray,
        ]
    ] = None
    """ Average column density of water, in zenith direction (rather than line of sight) """
    IONOS_ELECTRON: Optional[
        Data[
            Union[
                tuple[StationName, Time],
                tuple[StationName, TimeWeather],
            ],
            QuantityInPerSquareMetersArray,
        ]
    ] = None
    """ Average column density of electrons, in zenith direction (rather than line of sight) """
    PRESSURE: Optional[
        Data[
            Union[
                tuple[StationName, Time],
                tuple[StationName, TimeWeather],
            ],
            QuantityInPascalArray,
        ]
    ] = None
    """ Ambient atmospheric pressure """
    REL_HUMIDITY: Optional[
        Data[
            Union[
                tuple[StationName, Time],
                tuple[StationName, TimeWeather],
            ],
            numpy.float64,
        ]
    ] = None
    """ Ambient relative humidity """
    TEMPERATURE: Optional[
        Data[
            Union[
                tuple[StationName, Time],
                tuple[StationName, TimeWeather],
            ],
            QuantityInKelvinArray,
        ]
    ] = None
    """ Ambient air temperature for an antenna """
    DEW_POINT: Optional[
        Data[
            Union[
                tuple[StationName, Time],
                tuple[StationName, TimeWeather],
            ],
            QuantityInKelvinArray,
        ]
    ] = None
    """ Dew point """
    WIND_DIRECTION: Optional[
        Data[
            Union[
                tuple[StationName, Time],
                tuple[StationName, TimeWeather],
            ],
            QuantityInRadiansArray,
        ]
    ] = None
    """ Average wind direction """
    WIND_SPEED: Optional[
        Data[
            Union[
                tuple[StationName, Time],
                tuple[StationName, TimeWeather],
            ],
            QuantityInMetersPerSecondArray,
        ]
    ] = None
    """ Average wind speed """

    # Attributes
    type: Attr[Literal["weather"]] = "weather"
    """
    Type of dataset.
    """


@xarray_dataset_schema
class PointingXds:
    """
    Pointing dataset: antenna pointing information.

    In the past the relationship and definition of the pointing information has not been clear. Here we attempt to clarify it by explaining the relationship between the ASDM, MSv2 and MSv4 pointing information.

    The following abreviations are used:

    - M2: Measurement Set version 2
    - M4: Measurement Set version 4
    - A : ASDM

    The following definitions come from the ASDM's `SDM Tables Short Description <https://drive.google.com/file/d/16a3g0GQxgcO7N_ZabfdtexQ8r2jRbYIS/view>`_ page 97-99:

    - A_encoder: The values measured from the antenna. They may be however affected by metrology, if applied. Note that for ALMA this column will contain positions obtained using the AZ POSN RSP and EL POSN RSP monitor points of the ACU and not the GET AZ ENC and GET EL ENC monitor points (as these do not include the metrology corrections). It is agreed that the the vendor pointing model will never be applied. AZELNOWAntenna.position
    - A_pointingDirection: This is the commanded direction of the antenna. It is obtained by adding the target and offset columns, and then applying the pointing model referenced by PointingModelId. The pointing model can be the composition of the absolute pointing model and of a local pointing model. In that case their coefficients will both be in the PointingModel table.
    - A_target: This is the field center direction (as given in the Field Table), possibly affected by the optional antenna-based sourceOffset. This column is in horizontal coordinates. AZELNOWAntenna.position
    - A_offset: Additional offsets in horizontal coordinates (usually meant for measuring the pointing corrections, mapping the antenna beam, ...). AZELNOWAntenna.positiontarget
    - A_sourceOffset : Optionally, the antenna-based mapping offsets in the field. These are in the equatorial system, and used, for instance, in on-the-fly mapping when the antennas are driven independently across the field.

    M2_DIRECTION = rotate(A_target,A_offset)   #A_target is rotated to by A_offset

    if withPointingCorrection : M2_DIRECTION = rotate(A_target,A_offset) + (A_encoder - A_pointingDirection)

    M2_TARGET = A_target
    M2_POINTING_OFFSET = A_offset
    M2_ENCODER = A_encoder

    It should be noted that definition of M2_direction is not consistent, it depends if withPointingCorrection is set to True or False (see the `importasdm documenation <https://casadocs.readthedocs.io/en/v6.2.0/api/tt/casatasks.data.importasdm.html#with-pointing-correction>`_  and `code <https://open-bitbucket.nrao.edu/projects/CASA/repos/casa6/browse/casatools/src/tools/sdm/sdm_cmpt.cc#2257>`_ for details).

    M4_DIRECTION = M2_DIRECTION (withPointingCorrection=True)
    M4_ENCODER = M2_ENCODER

    """

    antenna_name: Coordof[AntennaNameArray]
    """
    Antenna name, as specified by baseline_antenna1/2_name in visibility dataset
    """

    local_sky_dir_label: Coord[LocalSkyDirLabel, str]
    """
    Direction labels.
    """

    POINTING_BEAM: Dataof[PointingBeamArray]
    """
    The direction of the peak response of the beam and is equavalent to the MSv2 DIRECTION (M2_direction) with_pointing_correction=True, optionally expressed as polynomial coefficients.
    """

    # Optional coords:

    time: Optional[Coordof[TimeInterpolatedCoordArray]] = None
    """
    Mid-point of the time interval for which the information in this row is
    valid. Required to use the same time measure reference as in visibility dataset.
    Labeled 'time' when interpolating to main time axis.
    """

    time_pointing: Optional[Coordof[TimePointingCoordArray]] = None
    """ Midpoint of time for which this set of parameters is accurate. Labeled
    'time_pointing' when not interpolating to main time axis """

    n_polynomial: Optional[Coord[nPolynomial, numpy.int64]] = None
    """
    Polynomial index, when using polynomial coefficients to specify POINTING_BEAM
    """

    # Optional data vars:

    POINTING_DISH_MEASURED: Optional[
        Data[
            Union[
                tuple[Time, AntennaName],
                tuple[TimePointing, AntennaName],
            ],
            LocalSkyCoordArray,
        ]
    ] = None
    """
    The current encoder values on the primary axes of the mount type for
    the antenna. ENCODER in MSv2 (M2_encoder).
    """
    POINTING_OVER_THE_TOP: Optional[
        Data[Union[tuple[Time, AntennaName], tuple[TimePointing, AntennaName]], bool]
    ] = None
    """
    True if the antenna was driven to this position ”over the top” (az-el mount).
    """

    # Attributes
    type: Attr[Literal["pointing"]] = "pointing"
    """
    Type of dataset.
    """


@xarray_dataset_schema
class SystemCalibrationXds:
    """
    System calibration dataset: time- and frequency- variable calibration measurements for each antenna,
    as indexed on receptor
    """

    # Coordinates
    antenna_name: Coordof[AntennaNameArray]
    """ Antenna name """
    station_name: Coord[AntennaName, str]
    """ Name of the station pad (relevant to arrays with moving antennas). """
    receptor_label: Coord[ReceptorLabel, str]
    """ Names of receptors """
    polarization_type: Coord[tuple[AntennaName, ReceptorLabel], str]
    """ Polarization type to which each receptor responds (e.g. ”R”,”L”,”X” or ”Y”).
    This is the receptor polarization type as recorded in the final correlated data (e.g. ”RR”); i.e.
    as measured after all polarization combiners. ['X','Y'], ['R','L'] """
    """  """
    time: Optional[Coordof[TimeInterpolatedCoordArray]] = None
    """ Midpoint of time for which this set of parameters is accurate. Labeled 'time' when interpolating to main time axis """
    time_system_cal: Optional[Coordof[TimeSystemCalCoordArray]] = None
    """ Midpoint of time for which this set of parameters is accurate. Labeled 'time_system_cal' when not interpolating to main time axis """
    frequency: Optional[Coordof[FrequencyArray]] = None
    """  """
    frequency_system_cal: Optional[Coord[FrequencySystemCal, int]] = None
    """TODO: What is this?"""

    # Data variables (all optional)
    PHASE_DIFFERENCE: Optional[
        Data[
            Union[tuple[AntennaName, TimeSystemCal], tuple[AntennaName, Time]],
            QuantityInRadiansArray,
        ]
    ] = None
    """ Phase difference between receptor 0 and receptor 1 """
    TCAL: Optional[
        Data[
            Union[
                tuple[AntennaName, TimeSystemCal, ReceptorLabel, FrequencySystemCal],
                tuple[AntennaName, TimeSystemCal, ReceptorLabel, Frequency],
                tuple[AntennaName, TimeSystemCal, ReceptorLabel],
                tuple[AntennaName, Time, ReceptorLabel, FrequencySystemCal],
                tuple[AntennaName, Time, ReceptorLabel, Frequency],
                tuple[AntennaName, Time, ReceptorLabel],
            ],
            QuantityInKelvinArray,
        ]
    ] = None
    """ Calibration temp """
    TRX: Optional[
        Data[
            Union[
                tuple[AntennaName, TimeSystemCal, ReceptorLabel, FrequencySystemCal],
                tuple[AntennaName, TimeSystemCal, ReceptorLabel, Frequency],
                tuple[AntennaName, TimeSystemCal, ReceptorLabel],
                tuple[AntennaName, Time, ReceptorLabel, FrequencySystemCal],
                tuple[AntennaName, Time, ReceptorLabel, Frequency],
                tuple[AntennaName, Time, ReceptorLabel],
            ],
            QuantityInKelvinArray,
        ]
    ] = None
    """ Receiver temperature """
    TSKY: Optional[
        Data[
            Union[
                tuple[AntennaName, TimeSystemCal, ReceptorLabel, FrequencySystemCal],
                tuple[AntennaName, TimeSystemCal, ReceptorLabel, Frequency],
                tuple[AntennaName, TimeSystemCal, ReceptorLabel],
                tuple[AntennaName, Time, ReceptorLabel, FrequencySystemCal],
                tuple[AntennaName, Time, ReceptorLabel, Frequency],
                tuple[AntennaName, Time, ReceptorLabel],
            ],
            QuantityInKelvinArray,
        ]
    ] = None
    """ Sky temperature """
    TSYS: Optional[
        Data[
            Union[
                tuple[AntennaName, TimeSystemCal, ReceptorLabel, FrequencySystemCal],
                tuple[AntennaName, TimeSystemCal, ReceptorLabel, Frequency],
                tuple[AntennaName, TimeSystemCal, ReceptorLabel],
                tuple[AntennaName, Time, ReceptorLabel, FrequencySystemCal],
                tuple[AntennaName, Time, ReceptorLabel, Frequency],
                tuple[AntennaName, Time, ReceptorLabel],
            ],
            QuantityInKelvinArray,
        ]
    ] = None
    """ System temperature """
    TANT: Optional[
        Data[
            Union[
                tuple[AntennaName, TimeSystemCal, ReceptorLabel, FrequencySystemCal],
                tuple[AntennaName, TimeSystemCal, ReceptorLabel, Frequency],
                tuple[AntennaName, TimeSystemCal, ReceptorLabel],
                tuple[AntennaName, Time, ReceptorLabel, FrequencySystemCal],
                tuple[AntennaName, Time, ReceptorLabel, Frequency],
                tuple[AntennaName, Time, ReceptorLabel],
            ],
            QuantityInKelvinArray,
        ]
    ] = None
    """ Antenna temperature """
    TANT_SYS: Optional[
        Data[
            Union[
                tuple[AntennaName, TimeSystemCal, ReceptorLabel, FrequencySystemCal],
                tuple[AntennaName, TimeSystemCal, ReceptorLabel, Frequency],
                tuple[AntennaName, TimeSystemCal, ReceptorLabel],
                tuple[AntennaName, Time, ReceptorLabel, FrequencySystemCal],
                tuple[AntennaName, Time, ReceptorLabel, Frequency],
                tuple[AntennaName, Time, ReceptorLabel],
            ],
            QuantityInKelvinArray,
        ]
    ] = None
    """ TANT/TSYS """

    # Attributes
    type: Attr[Literal["system_calibration"]] = "system_calibration"
    """
    Type of dataset.
    """


@xarray_dataset_schema
class DopplerXds:
    """Not specified. Not implemented."""

    pass


@xarray_dataset_schema
class VisibilityXds:
    """Main dataset for interferometric data"""

    # --- Required Coordinates ---
    time: Coordof[TimeCoordArray]
    """
    The time coordinate is the mid-point of the nominal sampling interval, as
    speciﬁed in the ``ms_v4.time.attrs['integration_time']`` (ms v2 interval).
    """
    baseline_id: Coordof[BaselineArray]
    """ Baseline ID """
    frequency: Coordof[FrequencyArray]
    """Center frequencies for each channel."""
    polarization: Coordof[PolarizationArray]
    """
    Labels for polarization types, e.g. ``['XX','XY','YX','YY']``, ``['RR','RL','LR','LL']``.
    """
    field_name: Coordof[Coord[Time, str]]
    """Field name."""
    scan_name: Coordof[ScanArray]
    """Scan name to identify data taken in the same logical scan."""

    # --- Required data variables ---

    VISIBILITY: Dataof[VisibilityArray]
    """Complex visibilities, either simulated or measured by interferometer."""

    baseline_antenna1_name: Coordof[BaselineAntennaNameArray]
    """Antenna name for 1st antenna in baseline. Maps to ``attrs['antenna_xds'].antenna_name``"""
    baseline_antenna2_name: Coordof[BaselineAntennaNameArray]
    """Antenna name for 2nd antenna in baseline. Maps to ``attrs['antenna_xds'].antenna_name``"""

    # --- Required Attributes ---
    # partition_info: Attr[PartitionInfoDict]
    observation_info: Attr[ObservationInfoDict]
    processor_info: Attr[ProcessorInfoDict]

    data_groups: Attr[DataGroupsDict]
    """ Defines groups of correlated data + flag + weight + uvw variables. """

    schema_version: Attr[str]
    """Semantic version of MSv4 data format."""
    creator: Attr[CreatorDict]
    """Creator information (software, version)."""
    creation_date: Attr[str]
    """Date visibility dataset was created. Format: YYYY-MM-DDTHH:mm:ss.SSS (ISO 8601)"""

    type: Attr[Literal["visibility", "radiometer"]] = "visibility"
    """
    Dataset type
    """

    # --- Optional Coordinates ---
    polarization_mixed: Optional[Coord[tuple[BaselineId, Polarization], str]] = None
    """
    If the polarizations are not constant over baseline. For mixed polarizations one would
    use ['PP', 'PQ', 'QP', 'QQ'] as the polarization labels and then specify here the
    actual polarization basis for each baseline using labels from the set of all
    combinations of 'X', 'Y', 'R' and 'L'.
    """
    uvw_label: Optional[Coordof[UvwLabelArray]] = None
    """ u,v,w """

    # --- Optional data variables / arrays ---

    FLAG: Dataof[FlagArray] = None
    WEIGHT: Dataof[WeightArray] = None
    UVW: Dataof[UvwArray] = None
    EFFECTIVE_INTEGRATION_TIME: Optional[
        Data[
            Union[
                tuple[Time, BaselineId],
                tuple[Time, BaselineId, Frequency, Polarization],
            ],
            QuantityInSecondsArray,
        ]
    ] = None
    """
    The integration time, including the effects of missing data, in contrast to
    ``integration_time`` attribute of the ``time`` coordinate,
    see :py:class:`TimeArray`. (MS v2: ``exposure``).
    """
    TIME_CENTROID: Optional[Dataof[TimeSamplingArray]] = None
    """
    The time centroid of the visibility, includes the effects of missing data
    unlike the ``time`` coordinate, see :py:class:`TimeArray`.
    """
    TIME_CENTROID_EXTRA_PRECISION: Optional[Dataof[TimeSamplingArray]] = None
    """Additional precision for ``TIME_CENTROID``"""
    EFFECTIVE_CHANNEL_WIDTH: Optional[Dataof[EffectiveChannelWidthArray]] = None
    """The channel bandwidth that includes the effects of missing data."""
    FREQUENCY_CENTROID: Optional[Dataof[FrequencyCentroidArray]] = None
    """Includes the effects of missing data unlike ``frequency``."""

    # --- Optional Attributes ---


@xarray_dataset_schema
class SpectrumXds:
    """Main dataset for single dish data"""

    # --- Required Coordinates ---
    time: Coordof[TimeCoordArray]
    """
    The time coordinate is the mid-point of the nominal sampling interval, as
    speciﬁed in the ``ms_v4.time.attrs['integration_time']`` (ms v2 interval).
    """
    antenna_name: Coordof[AntennaNameArray]
    """ antenna_name """
    frequency: Coordof[FrequencyArray]
    """Center frequencies for each channel."""
    polarization: Coordof[PolarizationArray]
    """
    Labels for polarization types, e.g. ``['XX','XY','YX','YY']``, ``['RR','RL','LR','LL']``.
    """
    field_name: Coordof[Coord[Time, str]]
    """Field name."""
    scan_name: Coordof[ScanArray]
    """Arbitary scan name to identify data taken in the same logical scan."""

    # --- Required data variables ---
    SPECTRUM: Dataof[SpectrumArray]
    """Single dish data, either simulated or measured by an antenna."""

    # --- Required Attributes ---
    # partition_info: Attr[PartitionInfoDict]
    observation_info: Attr[ObservationInfoDict]
    processor_info: Attr[ProcessorInfoDict]

    data_groups: Attr[DataGroupsDict]
    """ Defines groups of correlated data + flag + weight variables. """

    schema_version: Attr[str]
    """Semantic version of MSv4 data format."""
    creator: Attr[CreatorDict]
    """Creator information (software, version)."""
    creation_date: Attr[str]
    """Date spectrum dataset was created . Format: YYYY-MM-DDTHH:mm:ss.SSS (ISO 8601)"""

    type: Attr[Literal["spectrum"]] = "spectrum"
    """
    Dataset type
    """

    # --- Optional Coordinates ---
    polarization_mixed: Optional[Coord[tuple[AntennaName, Polarization], str]] = None
    """
    If the polarizations are not constant over antennas. For mixed polarizations one would
    use ['PP', 'PQ', 'QP', 'QQ'] as the polarization labels and then specify here the
    actual polarization basis for each antenna using labels from the set of
    combinations of 'X', 'Y', 'R' and 'L'.
    """

    # SPECTRUM_CORRECTED: Optional[Dataof[SpectrumArray]] = None

    FLAG: Dataof[FlagArray] = None
    WEIGHT: Dataof[WeightArray] = None

    # --- Optional data variables / arrays ---
    EFFECTIVE_INTEGRATION_TIME: Optional[
        Data[
            Union[
                tuple[Time, AntennaName],
                tuple[Time, AntennaName, Frequency, Polarization],
            ],
            QuantityInSecondsArray,
        ]
    ] = None
    """
    The integration time, including the effects of missing data, in contrast to
    ``integration_time`` attribute of the ``time`` coordinate,
    see :py:class:`TimeArray`. (MS v2: ``exposure``).
    """
    TIME_CENTROID: Optional[Dataof[TimeSamplingArray]] = None
    """
    The time centroid of the visibility, includes the effects of missing data
    unlike the ``time`` coordinate, see :py:class:`TimeArray`.
    """
    TIME_CENTROID_EXTRA_PRECISION: Optional[Dataof[TimeSamplingArray]] = None
    """Additional precision for ``TIME_CENTROID``"""
    EFFECTIVE_CHANNEL_WIDTH: Optional[Dataof[EffectiveChannelWidthArray]] = None
    """The channel bandwidth that includes the effects of missing data."""
    FREQUENCY_CENTROID: Optional[Dataof[FrequencyCentroidArray]] = None
    """Includes the effects of missing data unlike ``frequency``."""


@xarray_dataarray_schema
class PhasedArrayElementOffsetArray:
    """
    Schema for PHASED_ARRAY_ELEMENT_OFFSET.
    """

    data: Data[
        tuple[AntennaName, CartesianPosLabelLocal, ElementId],
        float,
    ]
    units: Attr[Literal["m"]]

    type: Attr[Location]
    """ Measure type. Should be ``"location"``."""

    coordinate_system: Attr[Literal["topocentric"]]
    """
    Coordinate system in which the element offsets are expressed.
    Should be ``"topocentric"``.
    """

    origin: Attr[Literal["ANTENNA_POSITION"]]
    """ Origin of the coordinate system. Should be ``"ANTENNA_POSITION"``."""


@xarray_dataarray_schema
class PhasedArrayCoordinateAxesArray:
    """
    Schema for PHASED_ARRAY_COORDINATE_AXES
    """

    data: Data[tuple[AntennaName, CartesianPosLabelLocal, CartesianPosLabel], float]

    units: Attr[UnitsDimensionless]

    type: Attr[RotationMatrix]
    """ Measure type. Should be ``"rotation_matrix"``."""


@xarray_dataset_schema
class PhasedArrayXds:
    """
    Phased array dataset: define stations made of multiple receiver elements.
    """

    # Coordinates
    antenna_name: Coordof[AntennaNameArray]
    """ Antenna name """

    element_id: Coord[ElementId, Union[numpy.int64, numpy.int32]]
    """ Element Id within a station/antenna """

    receptor_label: Coord[ReceptorLabel, str]
    """ Names of receptors, i.e. polarization hands. """

    polarization_type: Coord[tuple[AntennaName, ReceptorLabel], str]
    """ Polarization type to which each receptor responds (e.g. ”R”,”L”,”X” or ”Y”).
    This is the receptor polarization type as recorded in the final correlated data (e.g. ”RR”); i.e.
    as measured after all polarization combiners. ['X','Y'], ['R','L'] """

    cartesian_pos_label: Coord[CartesianPosLabel, str]
    """ (x,y,z) - either cartesian or ellipsoid """

    cartesian_pos_label_local: Coord[CartesianPosLabelLocal, str]
    """ (p,q,r) - cartesian station-local frame of reference """

    # Data variables
    PHASED_ARRAY_COORDINATE_AXES: Dataof[PhasedArrayCoordinateAxesArray]
    """
    3x3 Rotation M such that X_geo = M X_local.
    Used to convert PHASED_ARRAY_ELEMENT_OFFSET coordinates from a station-local
    frame to a geocentric frame.
    """

    PHASED_ARRAY_ELEMENT_OFFSET: Dataof[PhasedArrayElementOffsetArray]
    """
    Offsets of each array element from its parent station position, expressed
    in a station-local frame. Station positions are stored in
    antenna_xds.ANTENNA_POSITION.
    """

    PHASED_ARRAY_ELEMENT_FLAG: Data[tuple[AntennaName, ReceptorLabel, ElementId], bool]
    """
    Boolean flag set to True if the data from a given polarisation receptor of a station element
    should be ignored.
    """

    # Attributes
    type: Attr[Literal["phased_array"]]
    """
    Type of dataset. Expected to be ``phased_array``
    """<|MERGE_RESOLUTION|>--- conflicted
+++ resolved
@@ -1359,21 +1359,11 @@
     """Project UID/code. When populated from an ASDM, the entityId string of the projectUID
     attribute of the ExecBlock table."""
     execution_block_UID: Optional[str]
-<<<<<<< HEAD
     """From ASDM: The archive’s UID of the execution block. Intended to be populated with the
     entityId string of the execBlockUID attribute of the ExecBlock table."""
     session_reference_UID: Optional[str]
     """From ASDM: The observing session reference. Intended to be populated with the entityId
     string of the sessionReference attribute of the ExecBlock table"""
-=======
-    """ASDM: The archive's UID of the execution block."""
-    session_reference: Optional[str]
-    """ASDM: The observing session reference."""
-    observing_script: Optional[str]
-    """ASDM: The text of the observation script."""
-    observing_script_UID: Optional[str]
-    """ASDM: A reference to the Entity which contains the observing script."""
->>>>>>> 4fc18ada
     observing_log: Optional[str]
     """The observing log, as supplied by the telescope or instrument. Or also from ASDM: Logs of
     the observation during this execution block. When taken from an ASDM, it is intended to be

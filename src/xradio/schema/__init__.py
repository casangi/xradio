--- conflicted
+++ resolved
@@ -2,10 +2,6 @@
     xarray_dataclass_to_array_schema,
     xarray_dataclass_to_dataset_schema,
     xarray_dataclass_to_dict_schema,
-<<<<<<< HEAD
-)
-from .bases import AsDataArray, AsDataset, AsDict
-=======
 )
 from .bases import (
     xarray_dataarray_schema,
@@ -20,7 +16,6 @@
     check_dict,
     schema_checked,
 )
->>>>>>> 23c8d028
 
 __all__ = [
     "xarray_dataclass_to_array_schema",
@@ -29,8 +24,6 @@
     "AsDataArray",
     "AsDataset",
     "AsDict",
-<<<<<<< HEAD
-=======
     "xarray_dataarray_schema",
     "xarray_dataset_schema",
     "SchemaIssue",
@@ -39,5 +32,4 @@
     "check_dataset",
     "check_dict",
     "schema_checked",
->>>>>>> 23c8d028
 ]
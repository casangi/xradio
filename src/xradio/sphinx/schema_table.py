--- conflicted
+++ resolved
@@ -157,22 +157,10 @@
 
 def format_literals(literal) -> nodes.line:
 
-<<<<<<< HEAD
-    typ = locate(typ)
-
-    # a | b | c: Recurse and merge
-    if typing.get_origin(typ) == typing.Union:
-        type_args = typing.get_args(typ)
-        options = []
-        for arg in type_args:
-            options += format_literals(arg)
-        return options
-=======
     if isinstance(literal, list) and all([isinstance(item, str) for item in literal]):
         formatted_literal = [nodes.literal(text=f"'{val}'") for val in literal]
     else:
         raise ValueError(f"Must be a list of literal string values: {literal}")
->>>>>>> 1595f0b3
 
     # Join the literals with ... , .. , .. , or ...
     line = nodes.line()
@@ -215,13 +203,6 @@
     type name.
     """
 
-<<<<<<< HEAD
-    line = nodes.line()
-    vl = StringList()
-    vl.append(f":py:class:`~{attr.type}`", "")
-    with switch_source_input(state, vl):
-        state.nested_parse(vl, 0, line)
-=======
     if getattr(attr, "literal"):
         line = format_literals(attr.literal)
     else:
@@ -232,7 +213,6 @@
         else:
             attr_type = attr.type
         line = format_class_types(state, attr_type)
->>>>>>> 1595f0b3
 
     return line
 
@@ -341,11 +321,7 @@
             for attr in schema.attributes:
                 self._add_row(
                     attr.name,
-<<<<<<< HEAD
                     types=[attr.type],
-=======
-                    types=[f"{attr.type}"],
->>>>>>> 1595f0b3
                     optional=attr.optional,
                     descr=attr.docstring,
                     default=attr.default,

--- conflicted
+++ resolved
@@ -8,16 +8,6 @@
 from .msv2_to_msv4_meta import column_description_casacore_to_msv4_measure
 from .subtables import subt_rename_ids
 from ._tables.read import make_taql_where_between_min_max, load_generic_table
-<<<<<<< HEAD
-=======
-
-from xradio._utils.list_and_array import (
-    check_if_consistent,
-    unique_1d,
-    to_list,
-    to_np_array,
-)
->>>>>>> 9ddd136a
 
 
 def interpolate_to_time(
@@ -66,222 +56,6 @@
     return xds
 
 
-<<<<<<< HEAD
-=======
-def create_ant_xds(
-    in_file: str, spectral_window_id: int, antenna_id: list, feed_id: list
-):
-    """
-    Creates an Antenna Xarray Dataset from a MS v2 ANTENNA table.
-
-    Parameters
-    ----------
-    in_file : str
-        Input MS name.
-
-    Returns
-    -------
-    xr.Dataset
-        Antenna Xarray Dataset.
-    """
-    # Dictionaries that define the conversion from MSv2 to MSv4:
-    to_new_data_variable_names = {
-        "POSITION": "ANTENNA_POSITION",
-        "OFFSET": "ANTENNA_FEED_OFFSET",
-        "DISH_DIAMETER": "ANTENNA_DISH_DIAMETER",
-    }
-    data_variable_dims = {
-        "POSITION": ["antenna_id", "cartesian_pos_label"],
-        "OFFSET": ["antenna_id", "cartesian_pos_label"],
-        "DISH_DIAMETER": ["antenna_id"],
-    }
-    to_new_coord_names = {
-        "NAME": "name",
-        "STATION": "station",
-        "MOUNT": "mount",
-        "PHASED_ARRAY_ID": "phased_array_id",
-    }
-
-    # coord_dims = {
-    #     "name": ["antenna_id"],
-    #     "station": ["antenna_id"],
-    #     "mount": ["antenna_id"],
-    #     "phased_array_id": ["antenna_id"],
-    #     "POSITION": "POSITION",
-    #     "OFFSET": "FEED_OFFSET",
-    #     "DISH_DIAMETER": "DISH_DIAMETER",
-    # }
-    # data_variable_dims = {
-    #     "POSITION": ["antenna_id", "xyz_label"],
-    #     "OFFSET": ["antenna_id", "xyz_label"],
-    #     "DISH_DIAMETER": ["antenna_id"],
-    # }
-    # to_new_coord_names = {
-    #     "NAME": "name",
-    #     "STATION": "station",
-    #     "TYPE": "type",
-    #     "MOUNT": "mount",
-    #     "PHASED_ARRAY_ID": "phased_array_id",
-    # }
-    coord_dims = {
-        "NAME": ["antenna_id"],
-        "STATION": ["antenna_id"],
-        "TYPE": ["antenna_id"],
-        "MOUNT": ["antenna_id"],
-        "PHASED_ARRAY_ID": ["antenna_id"],
-    }
-
-    # Read ANTENNA table into a Xarray Dataset.
-    unique_antenna_id = unique_1d(
-        antenna_id
-    )  # Also ensures that it is sorted otherwise TaQL will give wrong results.
-
-    generic_ant_xds = load_generic_table(
-        in_file,
-        "ANTENNA",
-        rename_ids=subt_rename_ids["ANTENNA"],
-        taql_where=f" where (ROWID() IN [{','.join(map(str,unique_antenna_id))}])",  # order is not guaranteed
-    )
-    generic_ant_xds = generic_ant_xds.assign_coords({"antenna_id": unique_antenna_id})
-    generic_ant_xds = generic_ant_xds.sel(
-        antenna_id=antenna_id, drop=False
-    )  # Make sure the antenna_id order is correct.
-
-    ant_column_description = generic_ant_xds.attrs["other"]["msv2"]["ctds_attrs"][
-        "column_descriptions"
-    ]
-
-    # ['OFFSET', 'POSITION', 'DISH_DIAMETER', 'FLAG_ROW', 'MOUNT', 'NAME', 'STATION']
-    ant_xds = xr.Dataset(attrs={'type': 'antenna'})
-    ant_xds = ant_xds.assign_coords(
-        {"antenna_id": antenna_id, "cartesian_pos_label": ["x", "y", "z"]}
-    )
-
-    coords = {}
-    for key in generic_ant_xds:
-        msv4_measure = column_description_casacore_to_msv4_measure(
-            ant_column_description[key.upper()]
-        )
-        if key in to_new_data_variable_names:
-
-            # Collect data array attributes
-            da_attrs = {}
-            if msv4_measure:
-                da_attrs.update(msv4_measure)
-            if key in ["dish_diameter"]:
-                da_attrs["units"] = ["m"]
-                da_attrs["type"] = "quantity"
-
-            # Add data variable
-            ant_xds[to_new_data_variable_names[key]] = xr.Variable(
-                data=generic_ant_xds[key].data,
-                dims=data_variable_dims[key],
-                attrs=da_attrs,
-            )
-
-            if msv4_measure:
-                ant_xds[to_new_data_variable_names[key]].attrs.update(msv4_measure)
-
-            if key in ["DISH_DIAMETER"]:
-                ant_xds[to_new_data_variable_names[key]].attrs.update(
-                    {"units": ["m"], "type": "quantity"}
-                )
-
-        if key in to_new_coord_names:
-            coords[to_new_coord_names[key]] = (
-                coord_dims[key],
-                generic_ant_xds[key].data,
-            )
-
-    ant_xds["ANTENNA_FEED_OFFSET"].attrs["type"] = "earth_location_offset"
-    ant_xds["ANTENNA_FEED_OFFSET"].attrs["coordinate_system"] = "geocentric"
-    ant_xds["ANTENNA_POSITION"].attrs["coordinate_system"] = "geocentric"
-
-    # Extract feed information
-    generic_feed_xds = load_generic_table(
-        in_file,
-        "FEED",
-        rename_ids=subt_rename_ids["FEED"],
-        taql_where=f" where (ANTENNA_ID IN [{','.join(map(str, unique_antenna_id))}]) AND (FEED_ID IN [{','.join(map(str, feed_id))}])",
-    )  # Some Lofar and MeerKAT data have the spw column set to -1 so we can't use '(SPECTRAL_WINDOW_ID = {spectral_window_id})'
-
-    if "SPECTRAL_WINDOW_ID" in generic_feed_xds and not all(
-        generic_feed_xds.SPECTRAL_WINDOW_ID == -1
-    ):
-        generic_feed_xds = generic_feed_xds.where(
-            generic_feed_xds.SPECTRAL_WINDOW_ID == spectral_window_id, drop=True
-        )
-    if "row" in generic_feed_xds and len(generic_feed_xds.row) > 0:
-        # Some times the feed table is empty (this is the case with ALMA spw WVR#NOMINAL).
-        assert len(generic_feed_xds.ANTENNA_ID) == len(
-            ant_xds.antenna_id
-        ), "Can only process feed table with a single time entry for an antenna and spectral_window_id."
-        generic_feed_xds = generic_feed_xds.set_xindex(
-            "ANTENNA_ID"
-        )  # Allows for non-dimension coordinate selection.
-        generic_feed_xds = generic_feed_xds.sel(
-            ANTENNA_ID=ant_xds.antenna_id
-        )  # Make sure the antenna_id is in the same order as the xds.
-
-        num_receptors = np.ravel(generic_feed_xds.NUM_RECEPTORS)
-        num_receptors = unique_1d(num_receptors[~np.isnan(num_receptors)])
-
-        assert (
-            len(num_receptors) == 1
-        ), "The number of receptors must be constant in feed table."
-
-        feed_column_description = generic_feed_xds.attrs["other"]["msv2"]["ctds_attrs"][
-            "column_descriptions"
-        ]
-
-        to_new_data_variable_names = {
-            "BEAM_OFFSET": "BEAM_OFFSET",
-            "RECEPTOR_ANGLE": "RECEPTOR_ANGLE",
-            "POLARIZATION_TYPE": "POLARIZATION_TYPE",
-            # "pol_response": "POLARIZATION_RESPONSE", ?repeated dim creates problems.
-            "FOCUS_LENGTH": "FOCUS_LENGTH",  # optional
-            # "position": "ANTENNA_FEED_OFFSET" #Will be added to the existing position in ant_xds
-        }
-
-        data_variable_dims = {
-            "BEAM_OFFSET": ["antenna_id", "receptor_name", "sky_dir_label"],
-            "RECEPTOR_ANGLE": ["antenna_id", "receptor_name"],
-            "POLARIZATION_TYPE": ["antenna_id", "receptor_name"],
-            # "pol_response": ["antenna_id", "receptor_name", "receptor_name_"],
-            "FOCUS_LENGTH": ["antenna_id"],
-            # "position": ["antenna_id", "cartesian_pos_label"],
-        }
-
-        for key in generic_feed_xds:
-            msv4_measure = column_description_casacore_to_msv4_measure(
-                feed_column_description[key.upper()]
-            )
-            if key in to_new_data_variable_names:
-                ant_xds[to_new_data_variable_names[key]] = xr.DataArray(
-                    generic_feed_xds[key].data, dims=data_variable_dims[key]
-                )
-
-                if msv4_measure:
-                    ant_xds[to_new_data_variable_names[key]].attrs.update(msv4_measure)
-
-            if key in to_new_coord_names:
-                coords[to_new_coord_names[key]] = (
-                    coord_dims[key],
-                    generic_feed_xds[key].data,
-                )
-
-        ant_xds["ANTENNA_FEED_OFFSET"] = (
-            ant_xds["ANTENNA_FEED_OFFSET"] + generic_ant_xds["POSITION"].data
-        )
-
-        coords["receptor_name"] = np.arange(ant_xds.sizes["receptor_name"]).astype(str)
-
-    ant_xds = ant_xds.assign_coords(coords)
-
-    return ant_xds
-
-
->>>>>>> 9ddd136a
 def create_weather_xds(in_file: str):
     """
     Creates a Weather Xarray Dataset from a MS v2 WEATHER table.

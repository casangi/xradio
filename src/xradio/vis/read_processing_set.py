--- conflicted
+++ resolved
@@ -1,12 +1,7 @@
 import os
 
 import xarray as xr
-<<<<<<< HEAD
-=======
-
->>>>>>> 44bb40a4
 from ._processing_set import processing_set
-
 
 def read_processing_set(ps_name, intents=None, fields=None):
     items = os.listdir(ps_name)

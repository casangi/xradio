--- conflicted
+++ resolved
@@ -10,6 +10,7 @@
 import pytest
 import os
 import importlib.resources
+import tempfile
 
 # relative_tolerance = 10 ** (-12)
 relative_tolerance = 10 ** (-6)
@@ -85,32 +86,9 @@
             expected_sum_value, rel=relative_tolerance
         ), "VISIBILITY and WEIGHT values have changed."
 
+        # Check against schemas
         for xds_name in ps.keys():
-            issues = check_dataset(ps[xds_name], VisibilityXds)
-            if not issues:
-                print(f"{xds_name}: okay\n")
-            else:
-                print(f"{xds_name}: {issues}\n")
-
-    if not is_s3:
-<<<<<<< HEAD
-        os.system("rm -rf " + file_name)
-        os.system("rm -rf " + ps_name)
-
-    # print(sum,sum_lazy)
-    assert (
-        sum == sum_lazy
-    ), "read_processing_set and load_processing_set VISIBILITY and WEIGHT values differ."
-    assert sum == pytest.approx(
-        expected_sum_value, rel=relative_tolerance
-    ), "VISIBILITY and WEIGHT values have changed."
-
-    # Check against schemas
-    for xds_name in ps.keys():
-        check_dataset(ps[xds_name], VisibilityXds).expect()
-=======
-        os.system("rm -rf " + file_name)  # Remove downloaded MSv2 file.
->>>>>>> 123b6010
+            check_dataset(ps[xds_name], VisibilityXds).expect()
 
 
 def test_s3():

import astropy.units as u
import pytest

try:
    from casacore import images, tables
except ImportError:
    from xradio._utils._casacore import casacore_from_casatools as images
    from xradio._utils._casacore import casacore_from_casatools as tables

import copy
import numbers
import os
import shutil
import unittest
from glob import glob

import dask.array as da
import numpy as np
import numpy.ma as ma
import xarray as xr
from toolviper.utils.data import download

from xradio.image import (
    load_image,
    make_empty_aperture_image,
    make_empty_lmuv_image,
    make_empty_sky_image,
    read_image,
    write_image,
)
from xradio.image._util._casacore.common import _create_new_image as create_new_image
from xradio.image._util._casacore.common import _open_image_ro as open_image_ro
from xradio.image._util.common import _image_type as image_type

from toolviper.dask.client import local_client

sky = "SKY"


@pytest.fixture(scope="module")
def dask_client_module():
    """Set up and tear down a Dask client for the test module.

    This fixture starts a local Dask cluster with specified resources before
    any tests in the module are run, and ensures the client and cluster are
    properly closed after all tests complete.

    Returns
    -------
    distributed.Client
        A Dask client connected to a local cluster, shared across all tests
        in the module.
    """
    print("\nSetting up Dask client for the test module...")
    client = local_client(cores=4, serial_execution=False)

    try:
        yield client
    finally:
        print("\nTearing down Dask client for the test module...")
        if client is not None:
            client.close()
            # Ensure the associated cluster is also properly closed
            cluster = getattr(client, "cluster", None)
            if cluster is not None:
                cluster.close()


@pytest.mark.usefixtures("dask_client_module")
class ImageBase(unittest.TestCase):
    def dict_equality(self, dict1, dict2, dict1_name, dict2_name, exclude_keys=[]):
        self.assertEqual(
            dict1.keys(),
            dict2.keys(),
            f"{dict1_name} has different keys than {dict2_name}:"
            f"\n{dict1.keys()} vs\n {dict2.keys()}",
        )
        for k in dict1.keys():
            if k not in exclude_keys:
                one = dict1[k]
                two = dict2[k]
                if isinstance(one, numbers.Number) and isinstance(two, numbers.Number):
                    self.assertTrue(
                        np.isclose(one, two),
                        f"{dict1_name}[{k}] != {dict2_name}[{k}]:\n"
                        + f"{one} vs\n{two}",
                    )
                elif (isinstance(one, list) or isinstance(one, np.ndarray)) and (
                    isinstance(two, list) or isinstance(two, np.ndarray)
                ):
                    if len(one) == 0 or len(two) == 0:
                        self.assertEqual(
                            len(one),
                            len(two),
                            f"{dict1_name}[{k}] != {dict2_name}[{k}], "
                            f"{one} != {two}",
                        )
                    elif isinstance(one[0], numbers.Number):
                        self.assertTrue(
                            np.isclose(np.array(one), np.array(two)).all(),
                            f"{dict1_name}[{k}] != {dict2_name}[{k}], "
                            f"{one} != {two}",
                        )
                else:
                    self.assertEqual(
                        type(dict1[k]),
                        type(dict2[k]),
                        f"Types are different {dict1_name}[{k}] {type(dict1[k])} "
                        + f"vs {dict2_name}[{k}] {type(dict2[k])}",
                    )
                    if isinstance(dict1[k], dict) and isinstance(dict2[k], dict):
                        self.dict_equality(
                            dict1[k],
                            dict2[k],
                            f"{dict1_name}[{k}]",
                            f"{dict2_name}[{k}]",
                        )
                    elif isinstance(one, np.ndarray):
                        if k == "crpix":
                            self.assertTrue(
                                np.allclose(one, two, rtol=3e-5),
                                f"{dict1_name}[{k}] != {dict2_name}[{k}], {one} vs {two}",
                            )
                        else:
                            self.assertTrue(
                                np.allclose(one, two),
                                f"{dict1_name}[{k}] != {dict2_name}[{k}], {one} vs {two}",
                            )
                    else:
                        self.assertEqual(
                            dict1[k],
                            dict2[k],
                            f"{dict1_name}[{k}] != {dict2_name}[{k}]:\n"
                            + f"{dict1[k]} vs\n{dict2[k]}",
                        )


class xds_from_image_test(ImageBase):
    _imname: str = "inp.im"
    _outname: str = "out.im"
    _infits: str = "inp.fits"
    _uv_image: str = "complex_valued_uv.im"
    _xds = None
    _exp_sky_attrs = {
        "active_mask": "MASK0",
        "description": None,
        "image_type": "Intensity",
        "object_name": "",
        "obsdate": {
            "attrs": {
                "format": "MJD",
                "scale": "UTC",
                "type": "time",
                "units": ["d"],
            },
            "data": 51544.00000000116,
            "dims": [],
        },
        "observer": "Karl Jansky",
        "pointing_center": {
            "data": [1.832595714594046, -0.6981317007977318],
            "dims": ["l", "m"],
            "attrs": {
                "type": "sky_coord",
                "frame": "fk5",
                # "equinox": "j2000.0",
                "units": ["rad", "rad"],
            },
            # "value": np.array([6300, -2400]) * np.pi / 180 / 60,
            # "initial": True,
        },
        "telescope": {
            "name": "ALMA",
            "location": {
                "attrs": {
                    "coordinate_system": "geocentric",
                    "frame": "ITRF",
                    "origin_object_name": "earth",
                    "type": "location",
                    "units": ["rad", "rad", "m"],
                },
                "data": np.array(
                    [-1.1825465955049892, -0.3994149869262738, 6379946.01326443]
                ),
            },
        },
        "units": "Jy/beam",
        "user": {},
        "history": None,
    }

    _exp_vals: dict = {
        "shape": xr.core.utils.Frozen(
            {
                "time": 1,
                "frequency": 10,
                "polarization": 4,
                "l": 30,
                "m": 20,
                "beam_param": 3,
            }
        ),
        "freq_waveunit": "mm",
        "stokes": ["I", "Q", "U", "V"],
        "time_format": "MJD",
        "time_refer": "UTC",
        "time_unit": ["d"],
        "vel_mea_type": "doppler",
        "doppler_type": "radio",
        "vel_units": ["m/s"],
        "frequency": [
            1.414995e09,
            1.414996e09,
            1.414997e09,
            1.414998e09,
            1.414999e09,
            1.415000e09,
            1.415001e09,
            1.415002e09,
            1.415003e09,
            1.415004e09,
        ],
        "rest_frequency": {
            "attrs": {
                "type": "quantity",
                "units": ["Hz"],
            },
            "data": 1420405751.7860003,
            "dims": [],
        },
        "reference_frequency": {
            "attrs": {
                "observer": "lsrk",
                "type": "frequency",
                "units": ["Hz"],
            },
            "data": 1415000000.0,
            "dims": [],
        },
        "wave_unit": "mm",
        "beam_param": ["major", "minor", "pa"],
    }
    _rad_to_arcmin = np.pi / 180 / 60
    _exp_xds_attrs = {}
    _exp_xds_attrs["direction"] = {
        "reference": {
            "data": [1.832595714594046, -0.6981317007977318],
            "dims": ["l", "m"],
            "attrs": {
                "type": "sky_coord",
                "frame": "fk5",
                "equinox": "j2000.0",
                "units": ["rad", "rad"],
            },
        },
        # "conversion_system": "FK5",
        # "conversion_equinox": "J2000",
        # there seems to be a casacore bug here that changing either the
        # crval or pointingcenter will also change the latpole when the
        # casacore image is reopened. As long as the xds gets the latpole
        # that the casacore image has is all we care about for testing
        "latpole": {
            "attrs": {
                "type": "quantity",
                "units": ["rad"],
            },
            "data": -40.0 * np.pi / 180,
            "dims": ["l", "m"],
        },
        "lonpole": {
            "attrs": {
                "type": "quantity",
                "units": ["rad"],
            },
            "data": np.pi,
            "dims": ["l", "m"],
        },
        "pc": np.array([[1.0, 0.0], [0.0, 1.0]]),
        "projection_parameters": np.array([0.0, 0.0]),
        "projection": "SIN",
    }
    # TODO make a more interesting beam
    # _exp_xds_attrs["history"] = None

    # _ran_measures_code = False

    _expec_uv = {}

    @classmethod
    def setUpClass(cls):
        cls.maxDiff = None
        # if not cls._ran_measures_code and os.environ["USER"] == "runner":
        #     # casa_data_dir = (
        #     #     importlib.resources.files("casadata") / "__data__"
        #     # ).as_posix()
        #     # rc_file = open(os.path.expanduser("~/.casarc"), "a+")  # append mode
        #     # rc_file.write("\nmeasures.directory: " + casa_data_dir)
        #     # rc_file.close()
        #     cls._ran_measures_code = True
        cls._make_image()

    @classmethod
    def tearDownClass(cls):
        for f in [cls._imname, cls._outname, cls._infits, cls._uv_image]:
            if os.path.exists(f):
                if os.path.isdir(f):
                    shutil.rmtree(f)
                else:
                    os.remove(f)

    @classmethod
    def _make_image(cls):
        shape: list[int] = [10, 4, 20, 30]
        mask: np.ndarray = np.array(
            [i % 3 == 0 for i in range(np.prod(shape))], dtype=bool
        ).reshape(shape)
        pix: np.ndarray = np.array([range(np.prod(shape))], dtype=np.float64).reshape(
            shape
        )
        masked_array = ma.masked_array(pix, mask)
        with create_new_image(cls._imname, shape=shape) as im:
            im.put(masked_array)
            shape = im.shape()
        t = tables.table(cls._imname, readonly=False)
        t.putkeyword("units", "Jy/beam")
        csys = t.getkeyword("coords")
        pc = np.array([6300, -2400])
        # change pointing center
        csys["direction0"]["crval"] = pc
        csys["pointingcenter"]["value"] = pc * np.pi / 180 / 60
        t.putkeyword("coords", csys)
        t.close()
        t = tables.table(os.sep.join([cls._imname, "logtable"]), readonly=False)
        t.addrows()
        t.putcell("MESSAGE", 0, "HELLO FROM EARTH again")
        t.flush()
        t.close()
        with open_image_ro(cls._imname) as im:
            im.tofits(cls._infits)
        cls._xds = read_image(cls._imname, {"frequency": 5})
        cls._xds_no_sky = read_image(cls._imname, {"frequency": 5}, False, False)
        cls.assertTrue(cls._xds.sizes == cls._exp_vals["shape"], "Incorrect shape")
        write_image(cls._xds, cls._outname, out_format="casa")

    def imname(self):
        return self._imname

    @classmethod
    def infits(self):
        return self._infits

    @classmethod
    def xds(self):
        return self._xds

    @classmethod
    def xds_no_sky(self):
        return self._xds_no_sky

    @classmethod
    def outname(self):
        return self._outname

    @classmethod
    def uv_image(self):
        return self._uv_image

    def exp_sky_attrs(self):
        return self._exp_sky_attrs

    def exp_xds_attrs(self):
        return self._exp_xds_attrs

    def compare_sky_mask(self, xds: xr.Dataset, fits=False):
        """Compare got sky and mask values to expected values"""
        ev = self._exp_vals
        self.assertEqual(
            xds[sky].attrs["image_type"],
            self.exp_sky_attrs()["image_type"],
            "Wrong image type",
        )
        self.assertEqual(
            xds[sky].attrs["units"], self.exp_sky_attrs()["units"], "Wrong unit"
        )
        self.assertEqual(
            xds[sky].chunksizes["frequency"],
            (5, 5),
            "Incorrect chunksize",
        )
        self.assertEqual(
            xds.MASK0.chunksizes["frequency"], (5, 5), "Incorrect chunksize"
        )
        got_data = da.squeeze(da.transpose(xds[sky], [1, 2, 4, 3, 0]), 4)
        got_mask = da.squeeze(da.transpose(xds.MASK0, [1, 2, 4, 3, 0]), 4)
        if "sky_array" not in ev:
<<<<<<< HEAD
            im = images.image(self.imname())
            ev[data_variable_name] = im.getdata()
=======
            im = casacore.images.image(self.imname())
            ev[sky] = im.getdata()
>>>>>>> 8a051c80
            # getmask returns the negated value of the casa image mask, so True
            # has the same meaning as it does in xds.MASK0
            ev["mask0"] = im.getmask()
            ev["sum"] = im.statistics()["sum"][0]
        if fits:
            self.assertTrue(
                not np.isnan(got_data == ev[sky]).all(),
                "pixel values incorrect",
            )
        else:
            self.assertTrue((got_data == ev[sky]).all(), "pixel values incorrect")
        self.assertTrue((got_mask == ev["mask0"]).all(), "mask values incorrect")
        got_ma = da.ma.masked_array(xds[sky], xds.MASK0)
        self.assertEqual(da.sum(got_ma), ev["sum"], "Incorrect value for sum")
        self.assertTrue(
            got_data.dtype == ev[sky].dtype,
            f"Incoorect data type, got {got_data.dtype}, expected {ev[sky].dtype}",
        )

    def compare_time(self, xds: xr.Dataset) -> None:
        ev = self._exp_vals
        if "time" not in ev:
            im = images.image(self.imname())
            coords = im.coordinates().dict()["obsdate"]
            ev["time"] = coords["m0"]["value"]
        got_vals = xds.time
        self.assertEqual(got_vals, ev["time"], "Incorrect time axis values")
        self.assertEqual(
            xds.coords["time"].attrs["type"],
            "time",
            'Incoorect measure type, should be "time"',
        )
        self.assertEqual(
            xds.coords["time"].attrs["format"],
            ev["time_format"],
            "Incoorect time axis format",
        )
        self.assertEqual(
            xds.coords["time"].attrs["scale"],
            ev["time_refer"],
            "Incoorect time axis refer",
        )
        self.assertEqual(
            xds.coords["time"].attrs["units"],
            ev["time_unit"],
            "Incoorect time axis unitt",
        )

    def compare_polarization(self, xds: xr.Dataset) -> None:
        self.assertTrue(
            (xds.coords["polarization"] == self._exp_vals["stokes"]).all(),
            "Incorrect polarization values",
        )

    def compare_frequency(self, xds: xr.Dataset):
        ev = self._exp_vals
        self.assertTrue(
            np.isclose(xds.frequency, ev["frequency"]).all(), "Incorrect frequencies"
        )
        self.dict_equality(
            xds.frequency.attrs["rest_frequency"],
            ev["rest_frequency"],
            "got",
            "expected",
        )
        self.dict_equality(
            xds.frequency.attrs["reference_value"],
            ev["reference_frequency"],
            "got",
            "expected",
        )
        self.assertEqual(
            xds.frequency.attrs["reference_value"]["attrs"]["type"],
            "frequency",
            "Wrong measure type",
        )
        self.assertEqual(
            xds.frequency.attrs["reference_value"]["attrs"]["units"],
            ev["reference_frequency"]["attrs"]["units"],
            "Wrong frequency unit",
        )
        self.assertEqual(
            xds.frequency.attrs["reference_value"]["attrs"]["observer"],
            ev["reference_frequency"]["attrs"]["observer"],
            "Incorrect frequency frame",
        )
        self.assertEqual(
            xds.frequency.attrs["wave_unit"],
            ev["freq_waveunit"],
            "Incorrect wavelength unit",
        )

    def compare_vel_axis(self, xds: xr.Dataset, fits: bool = False):
        ev = self._exp_vals
        if fits:
            # casacore has written optical velocities to FITS file,
            # even though the doppler type is RADIO in the casacore
            # image
            freqs = xds.coords["frequency"].values
            rest_freq = xds.coords["frequency"].attrs["rest_frequency"]["data"]
            v_opt = (rest_freq / freqs - 1) * 299792458
            self.assertTrue(
                np.isclose(xds.velocity, v_opt).all(), "Incorrect velocities"
            )
            self.assertEqual(
                xds.velocity.attrs["doppler_type"], "Z", "Incoorect velocity type"
            )
        else:
            if "velocity" not in ev:
                im = images.image(self.imname())
                freqs = []
                for chan in range(10):
                    freqs.append(im.toworld([chan, 0, 0, 0])[0])
                freqs = np.array(freqs)
                spec_coord = images.coordinates.spectralcoordinate(
                    im.coordinates().dict()["spectral2"]
                )
                rest_freq = spec_coord.get_restfrequency()
                ev["velocity"] = (1 - freqs / rest_freq) * 299792458
            self.assertTrue(
                (xds.velocity == ev["velocity"]).all(), "Incorrect velocities"
            )
            self.assertEqual(
                xds.velocity.attrs["doppler_type"],
                ev["doppler_type"],
                "Incoorect velocity type",
            )
        self.assertEqual(
            xds.velocity.attrs["units"], ev["vel_units"], "Incoorect velocity unit"
        )
        self.assertEqual(
            xds.velocity.attrs["type"],
            ev["vel_mea_type"],
            "Incoorect doppler measure type",
        )

    def compare_l_m(self, xds: xr.Dataset) -> None:
        cdelt = np.pi / 180 / 60
        l_vals = xds.coords["l"].values
        m_vals = xds.coords["m"].values
        self.assertTrue(
            np.isclose(
                l_vals,
                np.array([(i - 15) * (-1) * cdelt for i in range(xds.sizes["l"])]),
            ).all(),
            "Wrong l values",
        )
        self.assertTrue(
            np.isclose(
                m_vals, np.array([(i - 10) * cdelt for i in range(xds.sizes["m"])])
            ).all(),
            "Wrong m values",
        )
        l_attrs = xds.coords["l"].attrs
        m_attrs = xds.coords["m"].attrs
        e_l_attrs = {
            "note": (
                "l is the angle measured from the phase center to the east. "
                "So l = x*cdelt, where x is the number of pixels from the phase center. "
                "See AIPS Memo #27, Section III."
            ),
        }
        e_m_attrs = {
            "note": (
                "m is the angle measured from the phase center to the north. "
                "So m = y*cdelt, where y is the number of pixels from the phase center. "
                "See AIPS Memo #27, Section III."
            ),
        }
        self.dict_equality(l_attrs, e_l_attrs, "got l attrs", "expec l attrs")
        self.dict_equality(m_attrs, e_m_attrs, "got m attrs", "expec m attrs")

    def compare_ra_dec(self, xds: xr.Dataset) -> None:
        ev = self._exp_vals
        if "ra" not in ev:
            im = images.image(self.imname())
            shape = im.shape()
            dd = im.coordinates().dict()["direction0"]
            ev["ra"] = np.zeros([shape[3], shape[2]])
            ev["dec"] = np.zeros([shape[3], shape[2]])
            for i in range(shape[3]):
                for j in range(shape[2]):
                    w = im.toworld([0, 0, j, i])
                    ev["ra"][i][j] = w[3]
                    ev["dec"][i][j] = w[2]
            f = np.pi / 180 / 60
            ev["ra"] *= f
            ev["dec"] *= f
            ev["ra_crval"] = dd["crval"][0] * f
            ev["ra_cdelt"] = dd["cdelt"][0] * f
            ev["dec_crval"] = dd["crval"][1] * f
            ev["dec_cdelt"] = dd["cdelt"][1] * f
        self.assertEqual(xds.right_ascension.attrs, {}, "RA has attrs but shouldn't")
        self.assertEqual(xds.declination.attrs, {}, "RA has attrs but shouldn't")
        self.assertTrue(
            np.allclose(xds.right_ascension, ev["ra"], atol=1e-15),
            "Incorrect RA values",
        )
        self.assertTrue(
            np.allclose(xds.declination, ev["dec"], atol=1e-15), "Incorrect Dec values"
        )

    def compare_beam_param(self, xds: xr.Dataset) -> None:
        ev = self._exp_vals
        self.assertTrue(
            (xds.beam_param == ev["beam_param"]).all(), "Incorrect beam param values"
        )

    def compare_sky_attrs(self, sky: xr.DataArray, fits: bool = False) -> None:
        my_exp_attrs = copy.deepcopy(self.exp_sky_attrs())
        if "location" not in sky.attrs["telescope"]:
            del my_exp_attrs["telescope"]["location"]
        if fits:
            # xds from fits do not have history yet
            # del my_exp_attrs["history"]
            my_exp_attrs["user"]["comment"] = (
                "casacore non-standard usage: 4 LSD, " "5 GEO, 6 SOU, 7 GAL"
            )
            # fits doesn't have history yet
            del my_exp_attrs["history"]
        else:
            self.assertTrue(
                isinstance(sky.attrs["history"], xr.core.dataset.Dataset),
                "Incorrect type for history data",
            )
        self.dict_equality(
            sky.attrs, my_exp_attrs, "Got sky attrs", "Expected sky attrs", ["history"]
        )

    def compare_xds_attrs(self, xds: xr.Dataset):
        my_exp_attrs = copy.deepcopy(self.exp_xds_attrs())
        self.dict_equality(
            xds.attrs, my_exp_attrs, "Got attrs", "Expected attrs", ["history"]
        )

    def compare_image_block(self, imagename, zarr=False):
        x = [0] if zarr else [0, 1]
        for i in x:
            xds = load_image(
                imagename,
                {
                    "l": slice(2, 10),
                    "m": slice(3, 15),
                    "polarization": slice(0, 1),
                    "frequency": slice(0, 4),
                },
                do_sky_coords=i == 0,
            )
            if not zarr:
                with open_image_ro(imagename) as im:
                    self.assertTrue(
                        xds[sky].dtype == im.datatype()
                        or (xds[sky].dtype == np.float32 and im.datatype() == "float"),
                        f"got wrong data type, got {xds[sky].dtype}, "
                        + f"expected {im.datatype()}",
                    )
            self.assertEqual(xds[sky].shape, (1, 4, 1, 8, 12), "Wrong block shape")
            big_xds = self._xds if i == 0 else self._xds_no_sky
            self.assertTrue(
                (xds[sky] == big_xds[sky][:, 0:1, 0:4, 2:10, 3:15]).all(),
                "Wrong block SKY array",
            )
            self.assertTrue(
                (xds.MASK0 == big_xds.MASK0[:, 0:1, 0:4, 2:10, 3:15]).all(),
                "Wrong block mask0 array",
            )
            self.dict_equality(
                xds.attrs, big_xds.attrs, "block xds", "main xds", ["history"]
            )
            coords = [
                "time",
                "polarization",
                "frequency",
                "velocity",
                "l",
                "m",
                "beam_param",
            ]
            if i == 0:
                coords.extend(["right_ascension", "declination"])
            elif i == 1:
                for c in ["right_ascension", "declination"]:
                    self.assertTrue(
                        c not in xds.coords, "{c} in coords but should not be"
                    )
            for c in coords:
                self.dict_equality(
                    xds[c].attrs, big_xds[c].attrs, f"block xds {c}", "main xds {c}"
                )
            self.assertEqual(xds.time, big_xds.time, "Incorrect time coordinate value")
            self.assertEqual(
                xds.polarization,
                big_xds.polarization[0:1],
                "Incorrect polarization coordinate value",
            )
            self.assertTrue(
                (xds.frequency == big_xds.frequency[0:4]).all(),
                "Incorrect frequency coordinate values",
            )
            self.assertTrue(
                (xds.velocity == big_xds.velocity[0:4]).all(),
                "Incorrect vel coordinate values",
            )
            if i == 0:
                self.assertTrue(
                    (xds.right_ascension == big_xds.right_ascension[2:10, 3:15]).all(),
                    "Incorrect right ascension coordinate values",
                )
                self.assertTrue(
                    (xds.declination == big_xds.declination[2:10, 3:15]).all(),
                    "Incorrect declination coordinate values",
                )
            # all coordinates and data variables should be numpy arrays when loading an
            # image section
            merged_dict = {**xds.coords, **xds.data_vars}
            for k, v in merged_dict.items():
                self.assertTrue(
                    isinstance(v.data, np.ndarray),
                    f"Wrong type for coord or data value {k}, got {type(v)}, must be a numpy.ndarray",
                )

    def compare_uv(self, xds: xr.Dataset, image: str) -> None:
        if not self._expec_uv:
            with open_image_ro(image) as im:
                uv_coords = im.coordinates().dict()["linear0"]
                shape = im.shape()
            uv = {}
            for i, z in enumerate(["u", "v"]):
                uv[z] = {}
                x = uv[z]
                x["attrs"] = {
                    "type": "quantity",
                    "crval": 0.0,
                    "units": uv_coords["units"][i],
                    "cdelt": uv_coords["cdelt"][i],
                }
                x["npix"] = shape[3] if z == "u" else shape[2]
            self._expec_uv = copy.deepcopy(uv)
        expec_coords = set(
            ["time", "polarization", "frequency", "velocity", "u", "v", "beam_param"]
        )
        self.assertEqual(xds.coords.keys(), expec_coords, "incorrect coordinates")
        for c in ["u", "v"]:
            attrs = self._expec_uv[c]["attrs"]
            self.dict_equality(
                xds[c].attrs, attrs, f"got attrs {c}", f"expec attrs {c}"
            )
            npix = self._expec_uv[c]["npix"]
            self.assertEqual(xds.sizes[c], npix, "Incorrect axis length")
            expec = [(i - npix // 2) * attrs["cdelt"] for i in range(npix)]
            self.assertTrue(
                (xds[c].values == np.array(expec)).all(),
                f"Incorrect values for coordinate {c}",
            )


class casa_image_to_xds_test(xds_from_image_test):
    """
    test casa_image_to_xds
    """

    def test_xds_pixel_values(self):
        """Test xds has correct pixel values"""
        self.compare_sky_mask(self.xds())

    def test_xds_time_axis(self):
        """Test values and attributes on the time axis"""
        self.compare_time(self.xds())

    def test_xds_polarization_axis(self):
        """Test xds has correct stokes values"""
        self.compare_polarization(self.xds())

    def test_xds_frequency_axis(self):
        """Test xds has correct frequencyuency values and metadata"""
        self.compare_frequency(self.xds())

    def test_xds_vel_axis(self):
        """Test xds has correct velocity values and metadata"""
        self.compare_vel_axis(self.xds())

    def test_xds_l_m_axis(self):
        """Test xds has correct l and m values and attributes"""
        self.compare_l_m(self.xds())

    def test_xds_beam_param_axis(self):
        """Test xds has correct beam values and attributes"""
        self.compare_beam_param(self.xds())

    def test_xds_no_sky(self):
        """Test xds does not have sky coordinates"""
        xds = self.xds_no_sky()
        expec = set(self.xds().coords.keys())
        expec.remove("right_ascension")
        expec.remove("declination")
        self.assertEqual(set(xds.coords.keys()), expec, "Incorrect coords")

    def test_xds_ra_dec_axis(self):
        """Test xds has correct RA and Dec values and attributes"""
        self.compare_ra_dec(self.xds())

    def test_xds_attrs(self):
        """Test xds level attributes"""
        self.compare_xds_attrs(self.xds())
        self.compare_sky_attrs(self.xds().SKY)

    def test_get_img_ds_block(self):
        self.compare_image_block(self.imname())

    def test_uv_image(self):
        image = self.uv_image()
        download(image)
        self.assertTrue(os.path.isdir(image), f"Cound not download {image}")
        xds = read_image(image)
        self.compare_uv(xds, image)


class xds_to_casacore(xds_from_image_test):
    _outname = "rabbit.im"

    @classmethod
    def _clean(cls):
        pass
        """
        for f in [cls._outname]:
            if os.path.exists(f):
                if os.path.isdir(f):
                    shutil.rmtree(f)
                else:
                    os.remove(f)
        """

    @classmethod
    def setUpClass(cls):
        super().setUpClass()
        cls._clean()

    @classmethod
    def tearDownClass(cls):
        super().tearDownClass()
        cls._clean()

    def test_writing_numpy_array_as_data_var(self):
        """
        Test writing an xds which has a numpy array as the
        sky data var to a casa image.
        """
        xds = self.xds()
        write_image(xds, self._outname, "casa")
        with open_image_ro(self._outname) as im:
            p = im.getdata()
        exp_data = np.squeeze(np.transpose(xds[sky], [1, 2, 4, 3, 0]), 4)
        self.assertTrue((p == exp_data).all(), "Incorrect pixel values")


class casacore_to_xds_to_casacore(xds_from_image_test):
    """
    test casacore -> xds -> casacore round trip, ensure
    the two casacore images are identical
    """

    _outname_no_sky = "from_xds_no_sky.im"
    _imname2: str = "demo_simulated.im"
    _imname3: str = "no_mask.im"
    _outname2: str = "check_beam.im"
    _outname2_no_sky: str = _outname2 + "_no_sky"
    _outname3: str = "xds_2_casa_no_mask.im"
    _outname3_no_sky: str = _outname3 + "_no_sky"
    _outname4: str = "xds_2_casa_nans_and_mask.im"
    _outname4_no_sky: str = _outname4 + "_no_sky"
    _outname5: str = "xds_2_casa_nans_already_masked.im"
    _outname5_no_sky: str = _outname5 + "_no_sky"
    _outname6: str = "single_beam.im"
    _output_uv: str = "output_uv.im"

    @classmethod
    def setUpClass(cls):
        super().setUpClass()
        write_image(cls._xds_no_sky, cls._outname_no_sky, out_format="casa")

    @classmethod
    def tearDownClass(cls):
        super().tearDownClass()
        for f in [
            cls._outname_no_sky,
            cls._imname2,
            cls._imname3,
            cls._outname2,
            cls._outname2_no_sky,
            cls._outname3,
            cls._outname3_no_sky,
            cls._outname4,
            cls._outname4_no_sky,
            cls._outname5,
            cls._outname5_no_sky,
            cls._outname6,
            cls._output_uv,
        ]:
            if os.path.exists(f):
                if os.path.isdir(f):
                    shutil.rmtree(f)
                else:
                    os.remove(f)

    def test_pixels_and_mask(self):
        """Test pixel values are consistent"""
        with open_image_ro(self.imname()) as im1:
            for imname in [self.outname(), self._outname_no_sky]:
                with open_image_ro(imname) as im2:
                    self.assertTrue(
                        (im1.getdata() == im2.getdata()).all(), "Incorrect pixel values"
                    )
                    self.assertTrue(
                        (im1.getmask() == im2.getmask()).all(), "Incorrect mask values"
                    )
                    self.assertTrue(
                        im1.datatype() == im2.datatype(),
                        f"Incorrect round trip pixel type, input {im1.name()} {im1.datatype()}, "
                        + f"output {im2.name()} {im2.datatype()}",
                    )

    def test_metadata(self):
        """Test to verify metadata in two casacore images is the same"""
        f = 180 * 60 / np.pi
        with open_image_ro(self.imname()) as im1:
            c1 = im1.info()
            for imname in [self.outname(), self._outname_no_sky]:
                with open_image_ro(imname) as im2:
                    c2 = im2.info()
                    # some quantities are expected to have different untis and values
                    c2["coordinates"]["direction0"]["cdelt"] *= f
                    c2["coordinates"]["direction0"]["crval"] *= f
                    c2["coordinates"]["direction0"]["units"] = ["'", "'"]
                    # the actual velocity values aren't stored but rather computed
                    # by casacore on the fly, so we cannot easily compare them,
                    # and really comes down to comparing the values of c used in
                    # the computations (eg, if c is in m/s or km/s)
                    c2["coordinates"]["spectral2"]["velUnit"] = "km/s"
                    # it appears that 'worldreplace2' is not correctly recorded or retrieved
                    # by casatools, with empty np.array returned instead.
                    c2["coordinates"]["worldreplace2"] = np.array(
                        [c2["coordinates"]["spectral2"]["wcs"]["crval"]]
                    )
                    self.dict_equality(c2, c1, "got", "expected")

    def test_beam(self):
        """
            Verify fix to issue 45
            https://github.com/casangi/xradio/issues/45
        irint("*** r", r)
        """
        download(self._imname2), f"failed to download {self._imname2}"
        shutil.copytree(self._imname2, self._outname6)
        # multibeam image
        with open_image_ro(self._imname2) as im1:
            beams1 = im1.imageinfo()["perplanebeams"]
            for do_sky, outname in zip(
                [True, False], [self._outname2, self._outname2_no_sky]
            ):
                xds = read_image(self._imname2, do_sky_coords=do_sky)
                write_image(xds, outname, out_format="casa")
                with open_image_ro(outname) as im2:
                    beams2 = im2.imageinfo()["perplanebeams"]
                    for i in range(200):
                        beam = beams2[f"*{i}"]
                        beam["major"]["value"] *= 180 * 60 / np.pi
                        beam["major"]["unit"] = "arcmin"
                        beam["minor"]["value"] *= 180 * 60 / np.pi
                        beam["minor"]["unit"] = "arcmin"
                        beam["positionangle"]["value"] *= 180 / np.pi
                        beam["positionangle"]["unit"] = "deg"
                    self.dict_equality(beams1, beams2, "got", "expected")
        # convert to single beam image
        tb = tables.table(self._outname6, readonly=False)
        beam3 = {
            "major": {"unit": "arcsec", "value": 4.0},
            "minor": {"unit": "arcsec", "value": 3.0},
            "positionangle": {"unit": "deg", "value": 5.0},
        }
        tb.putkeyword(
            "imageinfo",
            {
                "imagetype": "Intensity",
                "objectname": "",
                "restoringbeam": beam3,
            },
        )
        xds = read_image(self._outname6)
        self.assertFalse("beam" in xds.attrs, "beam should not be in xds.attrs")
        expec = np.array(
            [4 / 180 / 3600 * np.pi, 3 / 180 / 3600 * np.pi, 5 * np.pi / 180]
        )
        for i, p in enumerate(["major", "minor", "pa"]):
            self.assertTrue(
                np.allclose(
                    xds.BEAM.sel(beam_param=p).values,
                    expec[i],
                ),
                f"Incorrect {p} axis",
            )

    def test_masking(self):
        """
        issue 48, proper nan masking when writing CASA images
        https://github.com/casangi/xradio/issues/48
        """
        download(self._imname3)
        for do_sky, outname, out_1, out_2 in zip(
            [True, False],
            [self._outname3, self._outname3_no_sky],
            [self._outname4, self._outname4_no_sky],
            [self._outname5, self._outname5_no_sky],
        ):
            # case 1: no mask + no nans = no mask
            xds = read_image(self._imname3, do_sky_coords=do_sky)
            first_attrs = xds.attrs
            t = copy.deepcopy(xds.attrs)
            c = copy.deepcopy(xds.coords)
            write_image(xds, outname, out_format="casa")
            subdirs = glob(f"{outname}/*/")
            subdirs = [d[d.index("/") + 1 : -1] for d in subdirs]
            self.assertEqual(
                subdirs,
                ["logtable"],
                f"Unexpected directory (mask?) found. subdirs is {subdirs}",
            )
            # case 2a: no mask + nans = nan_mask
            xds[sky][0, 1, 1, 1, 1] = float("NaN")
            shutil.rmtree(outname)
            second_attrs = xds.attrs
            second_coords = xds.coords
            self.dict_equality(t, second_attrs, "xds before", "xds after", ["history"])
            write_image(xds, outname, out_format="casa")
            subdirs = glob(f"{outname}/*/")
            subdirs = [d[d.index("/") + 1 : -1] for d in subdirs]
            subdirs.sort()
            self.assertEqual(
                subdirs,
                ["logtable", "mask_xds_nans"],
                f"Unexpected subdirectory list found. subdirs is {subdirs}",
            )
            with open_image_ro(outname) as im1:
                casa_mask = im1.getmask()
            self.assertTrue(casa_mask[1, 1, 1, 1], "Wrong pixels are masked")
            self.assertEqual(casa_mask.sum(), 1, "More pixels masked than expected")
            casa_mask[1, 1, 1, 1] = False
            # case 2b: mask + nans = nan_mask and (nan_mask or mask)
            # the first positional parameter is a dummy array, so make an
            # empty array
            data = da.zeros_like(
                np.array([]),
                shape=xds[sky].shape,
                chunks=xds[sky].chunks,
                dtype=bool,
            )
            data[0, 2, 2, 2, 2] = True
            mask0 = xr.DataArray(
                data=data,
                dims=xds[sky].sizes,
                coords=xds[sky].coords,
                attrs={image_type: "Mask"},
            )
            xds = xds.assign(mask0=mask0)
            xds["SKY"].attrs["active_mask"] = "mask0"
            write_image(xds, out_1, out_format="casa")
            self.assertEqual(
                xds["SKY"].attrs["active_mask"],
                "mask0",
                "SKY active mask was incorrectly reset",
            )
            subdirs = glob(f"{out_1}/*/")
            subdirs = [d[d.index("/") + 1 : -1] for d in subdirs]
            subdirs.sort()
            self.assertEqual(
                subdirs,
                ["logtable", "mask0", "mask_xds_nans", "mask_xds_nans_or_mask0"],
                f"Unexpected subdirectory list found. subdirs is {subdirs}",
            )
            with open_image_ro(out_1) as im1:
                # getmask() flips so True = bad, False = good
                casa_mask = im1.getmask()
                self.assertTrue(casa_mask[1, 1, 1, 1], "Wrong pixels are masked")
                self.assertTrue(casa_mask[2, 2, 2, 2], "Wrong pixels are masked")
                self.assertEqual(casa_mask.sum(), 2, "Wrong pixels are masked")
            # case 2c: all nans are already masked by default mask = no new masks are created
            xds[sky][0, 2, 2, 2, 2] = float("NaN")
            xds[sky][0, 1, 1, 1, 1] = 0
            write_image(xds, out_2, out_format="casa")
            self.assertEqual(
                xds["SKY"].attrs["active_mask"],
                "mask0",
                "SKY active mask was incorrectly reset",
            )
            subdirs = glob(f"{out_2}/*/")
            subdirs = [d[d.index("/") + 1 : -1] for d in subdirs]
            subdirs.sort()
            self.assertEqual(
                subdirs,
                ["logtable", "mask0"],
                f"Unexpected subdirectory list found. subdirs is {subdirs}",
            )
            with open_image_ro(out_2) as im1:
                casa_mask = im1.getmask()
            self.assertTrue(casa_mask[2, 2, 2, 2], "Wrong pixel masked")
            self.assertEqual(casa_mask.sum(), 1, "Wrong number of pixels masked")

    def test_output_uv_casa_image(self):
        image = self.uv_image()
        download(image)
        self.assertTrue(os.path.isdir(image), f"Cound not download {image}")
        xds = read_image(image)
        write_image(xds, self._output_uv, "casa")
        with open_image_ro(self._output_uv) as test_im:
            with open_image_ro(image) as expec_im:
                got = test_im.coordinates().dict()["linear0"]
                expec = expec_im.coordinates().dict()["linear0"]
                self.dict_equality(got, expec, "got uv", "expec uv")
                got = test_im.getdata()
                expec = test_im.getdata()
                self.assertTrue(np.isclose(got, expec).all(), "Incorrect pixel data")


class xds_to_zarr_to_xds_test(xds_from_image_test):
    """
    test xds -> zarr -> xds round trip
    """

    _zarr_store: str = "out.zarr"
    _zarr_uv_store: str = "out_uv.zarr"
    _zarr_beam_test: str = "beam_test.zarr"

    @classmethod
    def setUpClass(cls):
        # by default, subclass setUpClass() method is called before super class',
        # so we must explicitly call the super class' method here to create the
        # xds which is located in the super class
        super().setUpClass()
        write_image(cls.xds(), cls._zarr_store, out_format="zarr", overwrite=True)
        cls._zds = read_image(cls._zarr_store)

    @classmethod
    def tearDownClass(cls):
        super().tearDownClass()
        for f in [
            cls._zarr_store,
            cls._zarr_uv_store,
            cls._zarr_beam_test,
        ]:
            if os.path.exists(f):
                if os.path.isdir(f):
                    shutil.rmtree(f)
                else:
                    os.remove(f)

    def setUp(self):
        pass

    def tearDown(self):
        pass

    def test_xds_pixel_values(self):
        """Test xds has correct pixel values"""
        self.compare_sky_mask(self._zds)

    def test_xds_time_vals(self):
        """Test xds has correct time axis values"""
        self.compare_time(self._zds)

    def test_xds_polarization_axis(self):
        """Test xds has correct stokes values"""
        self.compare_polarization(self._zds)

    def test_xds_frequency_axis(self):
        """Test xds has correct frequencyuency values and metadata"""
        self.compare_frequency(self._zds)

    def test_xds_vel_axis(self):
        """Test xds has correct velocity values and metadata"""
        self.compare_vel_axis(self._zds)

    def test_xds_l_m_axis(self):
        """Test xds has correct l and m values and attributes"""
        self.compare_l_m(self._zds)

    def test_xds_ra_dec_axis(self):
        """Test xds has correct RA and Dec values and attributes"""
        self.compare_ra_dec(self._zds)

    def test_xds_attrs(self):
        """Test xds level attributes"""
        self.compare_xds_attrs(self._zds)
        self.compare_sky_attrs(self._zds.SKY)

    def test_get_img_ds_block(self):
        self.compare_image_block(self._zarr_store, zarr=True)

    def test_output_uv_zarr_image(self):
        image = self.uv_image()
        download(image)
        self.assertTrue(os.path.isdir(image), f"Cound not download {image}")
        xds = read_image(image)
        write_image(xds, self._zarr_uv_store, "zarr")
        xds2 = read_image(self._zarr_uv_store)
        self.assertTrue(
            np.isclose(xds2.APERTURE.values, xds.APERTURE.values).all(),
            "Incorrect aperture pixel values",
        )

    def test_beam(self):
        mb = np.zeros(shape=[1, 10, 4, 3], dtype=float)
        mb[:, :, :, 0] = 0.00001
        mb[:, :, :, 1] = 0.00002
        mb[:, :, :, 2] = 0.00003
        xdb = xr.DataArray(mb, dims=["time", "frequency", "polarization", "beam_param"])
        xdb = xdb.rename("BEAM")
        # xdb = xdb.assign_coords(beam_param=["major", "minor", "pa"])
        xdb.attrs["units"] = "rad"
        xds = copy.deepcopy(self.xds())
        xds["BEAM"] = xdb
        write_image(xds, self._zarr_beam_test, "zarr")
        xds2 = read_image(self._zarr_beam_test)
        self.assertTrue(
            np.allclose(xds2.BEAM.values, xds.BEAM.values), "Incorrect beam values"
        )


class fits_to_xds_test(xds_from_image_test):
    """
    test fits_to_xds
    """

    _imname1: str = "demo_simulated.im"
    _outname1: str = "demo_simulated.fits"

    @classmethod
    def setUpClass(cls):
        # by default, subclass setUpClass() method is called before super class',
        # so we must explicitly call the super class' method here to create the
        # xds which is located in the super class
        super().setUpClass()
        cls._fds = read_image(cls.infits(), {"frequency": 5}, do_sky_coords=True)
        cls._fds_no_sky = read_image(
            cls.infits(), {"frequency": 5}, do_sky_coords=False
        )

    @classmethod
    def tearDownClass(cls):
        super().tearDownClass()
        for f in [cls._imname1, cls._outname1]:
            if os.path.exists(f):
                if os.path.isdir(f):
                    shutil.rmtree(f)
                else:
                    os.remove(f)

    def setUp(self):
        pass

    def tearDown(self):
        pass

    def test_xds_pixel_values(self):
        """Test xds has correct pixel values"""
        for fds in (self._fds, self._fds_no_sky):
            self.compare_sky_mask(fds, True)

    def test_xds_time_axis(self):
        """Test values and attributes on the time axis"""
        for fds in (self._fds, self._fds_no_sky):
            self.compare_time(fds)

    def test_xds_polarization_axis(self):
        """Test xds has correct stokes values"""
        for fds in (self._fds, self._fds_no_sky):
            self.compare_polarization(fds)

    def test_xds_frequency_axis(self):
        """Test xds has correct frequency values and metadata"""
        for fds in (self._fds, self._fds_no_sky):
            self.compare_frequency(fds)

    def test_xds_vel_axis(self):
        """Test xds has correct velocity values and metadata"""
        for fds in (self._fds, self._fds_no_sky):
            self.compare_vel_axis(fds, True)

    def test_xds_l_m_axis(self):
        """Test xds has correct l and m values and attributes"""
        for fds in (self._fds, self._fds_no_sky):
            self.compare_l_m(fds)

    def test_xds_ra_dec_axis(self):
        """Test xds has correct RA and Dec values and attributes"""
        for i, fds in enumerate([self._fds, self._fds_no_sky]):
            if i == 0:
                self.compare_ra_dec(fds)
            else:
                for c in ["right_ascension", "declination"]:
                    self.assertTrue(
                        c not in fds.coords, f"{c} in coords but should not be"
                    )

    def test_xds_beam_param_axis(self):
        for fds in (self._fds, self._fds_no_sky):
            self.assertTrue(
                "beam_param" in fds.coords,
                "beam_param not in coords",
            )
            self.assertTrue(
                (fds.beam_param == ["major", "minor", "pa"]).all(),
                "Incorrect beam_param values",
            )

    def test_xds_attrs(self):
        """Test xds level attributes"""
        for fds in (self._fds, self._fds_no_sky):
            self.compare_xds_attrs(fds)
            self.compare_sky_attrs(fds.SKY, True)

    def test_multibeam(self):
        download(self._imname1)
        self.assertTrue(
            os.path.exists(self._imname1), f"{self._imname1} not downloaded"
        )
        with open_image_ro(self._imname1) as casa_image:
            casa_image.tofits(self._outname1)
            expec = casa_image.imageinfo()["perplanebeams"]
        xds = read_image(self._outname1)
        got = xds.BEAM
        for p in range(4):
            for c in range(50):
                for b in ["major", "minor", "pa"]:
                    bb = "positionangle" if b == "pa" else b
                    expec_comp = expec[f"*{p*50+c}"][bb]
                    expec_comp = (
                        (expec_comp["value"] * u.Unit(expec_comp["unit"]))
                        .to("rad")
                        .value,
                    )
                    got_comp = got.isel(dict(time=0, polarization=p, frequency=c)).sel(
                        dict(beam_param=b)
                    )
                self.assertTrue(
                    np.isclose(got_comp, expec_comp),
                    f"Incorrect {b} value for polarization {p}, channel {c}. "
                    f"{got_comp.item()} rad vs {expec_comp} rad.",
                )

    # TODO
    def test_get_img_ds_block(self):
        # self.compare_image_block(self.imname())
        pass


class make_empty_image_tests(ImageBase):
    @classmethod
    def create_image(cls, code, do_sky_coords=None):
        args = [
            [0.2, -0.5],
            [10, 10],
            [np.pi / 180 / 60, np.pi / 180 / 60],
            [1.412e9, 1.413e9],
            ["I", "Q", "U"],
            [54000.1],
        ]
        kwargs = {} if do_sky_coords is None else {"do_sky_coords": do_sky_coords}
        return code(*args, **kwargs)

    def run_time_tests(self, skel):
        self.assertTrue(
            np.isclose(skel.time, [54000.1]).all(),
            "Incorrect time coordinate values",
        )
        expec = {"scale": "utc", "units": ["d"], "format": "mjd"}
        self.dict_equality(skel.time.attrs, expec, "got", "expected")

    def run_polarization_tests(self, skel):
        self.assertTrue(
            (skel.polarization == ["I", "Q", "U"]).all(),
            "Incorrect polarization coordinate values",
        )

    def run_frequency_tests(self, skel):
        expec = {
            "observer": "lsrk",
            "reference_value": {
                "attrs": {
                    "observer": "lsrk",
                    "type": "frequency",
                    "units": ["Hz"],
                },
                "data": 1413000000.0,
                "dims": [],
            },
            "rest_frequencies": {
                "attrs": {
                    "type": "quantity",
                    "units": ["Hz"],
                },
                "data": 1413000000.0,
                "dims": [],
            },
            "rest_frequency": {
                "attrs": {
                    "type": "quantity",
                    "units": ["Hz"],
                },
                "data": 1413000000.0,
                "dims": [],
            },
            "type": "frequency",
            "units": ["Hz"],
            "wave_unit": ["mm"],
        }
        self.assertTrue(
            np.isclose(skel.frequency, [1.412e09, 1.413e09]).all(),
            "Incorrect frequency coordinate values",
        )
        self.dict_equality(skel.frequency.attrs, expec, "got", "expected")

    def run_velocity_tests(self, skel):
        expec = {"doppler_type": "radio", "units": "m/s", "type": "doppler"}
        self.assertTrue(
            np.isclose(skel.velocity, [212167.34465675, 0]).all(),
            "Incorrect velocity coordinate values",
        )
        self.dict_equality(skel.velocity.attrs, expec, "got", "expected")

    def run_l_m_tests(self, skel):
        cdelt = np.pi / 180 / 60
        expec = {"m": np.array([(i - 5) * cdelt for i in range(10)])}
        expec["l"] = -expec["m"]
        expec_attrs = {
            "l": {
                # "type": "quantity",
                # "crval": 0.0,
                # "cdelt": -cdelt,
                # "units": "rad",
                "note": "l is the angle measured from the phase center to the east. "
                "So l = x*cdelt, where x is the number of pixels from the phase center. "
                "See AIPS Memo #27, Section III.",
            },
            "m": {
                # "type": "quantity",
                # "crval": 0.0,
                # "cdelt": cdelt,
                # "units": "rad",
                "note": "m is the angle measured from the phase center to the north. "
                "So m = y*cdelt, where y is the number of pixels from the phase center. "
                "See AIPS Memo #27, Section III.",
            },
        }
        for c in ["l", "m"]:
            self.assertTrue(
                np.isclose(skel[c].values, expec[c]).all(),
                f"Incorrect {c} coord values",
            )
            self.dict_equality(
                skel[c].attrs, expec_attrs[c], f"got {c} attrs", f"expec {c} attrs"
            )

    def run_right_ascension_tests(self, skel, do_sky_coords):
        expec = [
            [
                0.20165865,
                0.20165838,
                0.20165812,
                0.20165785,
                0.20165759,
                0.20165733,
                0.20165706,
                0.2016568,
                0.20165654,
                0.20165628,
            ],
            [
                0.20132692,
                0.20132671,
                0.20132649,
                0.20132628,
                0.20132607,
                0.20132586,
                0.20132565,
                0.20132544,
                0.20132523,
                0.20132502,
            ],
            [
                0.20099519,
                0.20099503,
                0.20099487,
                0.20099471,
                0.20099455,
                0.2009944,
                0.20099424,
                0.20099408,
                0.20099392,
                0.20099377,
            ],
            [
                0.20066346,
                0.20066335,
                0.20066325,
                0.20066314,
                0.20066304,
                0.20066293,
                0.20066283,
                0.20066272,
                0.20066262,
                0.20066251,
            ],
            [
                0.20033173,
                0.20033168,
                0.20033162,
                0.20033157,
                0.20033152,
                0.20033147,
                0.20033141,
                0.20033136,
                0.20033131,
                0.20033126,
            ],
            [0.2, 0.2, 0.2, 0.2, 0.2, 0.2, 0.2, 0.2, 0.2, 0.2],
            [
                0.19966827,
                0.19966832,
                0.19966838,
                0.19966843,
                0.19966848,
                0.19966853,
                0.19966859,
                0.19966864,
                0.19966869,
                0.19966874,
            ],
            [
                0.19933654,
                0.19933665,
                0.19933675,
                0.19933686,
                0.19933696,
                0.19933707,
                0.19933717,
                0.19933728,
                0.19933738,
                0.19933749,
            ],
            [
                0.19900481,
                0.19900497,
                0.19900513,
                0.19900529,
                0.19900545,
                0.1990056,
                0.19900576,
                0.19900592,
                0.19900608,
                0.19900623,
            ],
            [
                0.19867308,
                0.19867329,
                0.19867351,
                0.19867372,
                0.19867393,
                0.19867414,
                0.19867435,
                0.19867456,
                0.19867477,
                0.19867498,
            ],
        ]
        if do_sky_coords:
            self.assertTrue(
                np.isclose(skel.right_ascension, expec).all(),
                "Incorrect right_ascension coordinate values",
            )
            self.assertEqual(
                skel.right_ascension.attrs,
                {},
                "right ascension has non-empty attrs dict but it should be empty",
            )
        else:
            self.assertTrue(
                "right_ascension" not in skel.coords,
                "right_ascension is incorrectly in coords",
            )

    def run_declination_tests(self, skel, do_sky_coords):
        expec = [
            [
                -0.50145386,
                -0.50116297,
                -0.50087209,
                -0.5005812,
                -0.50029031,
                -0.49999942,
                -0.49970853,
                -0.49941765,
                -0.49912676,
                -0.49883587,
            ],
            [
                -0.50145407,
                -0.50116318,
                -0.50087229,
                -0.50058141,
                -0.50029052,
                -0.49999963,
                -0.49970874,
                -0.49941785,
                -0.49912697,
                -0.49883608,
            ],
            [
                -0.50145423,
                -0.50116334,
                -0.50087246,
                -0.50058157,
                -0.50029068,
                -0.49999979,
                -0.4997089,
                -0.49941802,
                -0.49912713,
                -0.49883624,
            ],
            [
                -0.50145435,
                -0.50116346,
                -0.50087257,
                -0.50058168,
                -0.5002908,
                -0.49999991,
                -0.49970902,
                -0.49941813,
                -0.49912724,
                -0.49883635,
            ],
            [
                -0.50145442,
                -0.50116353,
                -0.50087264,
                -0.50058175,
                -0.50029087,
                -0.49999998,
                -0.49970909,
                -0.4994182,
                -0.49912731,
                -0.49883642,
            ],
            [
                -0.50145444,
                -0.50116355,
                -0.50087266,
                -0.50058178,
                -0.50029089,
                -0.5,
                -0.49970911,
                -0.49941822,
                -0.49912734,
                -0.49883645,
            ],
            [
                -0.50145442,
                -0.50116353,
                -0.50087264,
                -0.50058175,
                -0.50029087,
                -0.49999998,
                -0.49970909,
                -0.4994182,
                -0.49912731,
                -0.49883642,
            ],
            [
                -0.50145435,
                -0.50116346,
                -0.50087257,
                -0.50058168,
                -0.5002908,
                -0.49999991,
                -0.49970902,
                -0.49941813,
                -0.49912724,
                -0.49883635,
            ],
            [
                -0.50145423,
                -0.50116334,
                -0.50087246,
                -0.50058157,
                -0.50029068,
                -0.49999979,
                -0.4997089,
                -0.49941802,
                -0.49912713,
                -0.49883624,
            ],
            [
                -0.50145407,
                -0.50116318,
                -0.50087229,
                -0.50058141,
                -0.50029052,
                -0.49999963,
                -0.49970874,
                -0.49941785,
                -0.49912697,
                -0.49883608,
            ],
        ]
        expec2 = {
            "data": [0.2, -0.5],
            "dims": ["l", "m"],
            "attrs": {
                "type": "sky_coord",
                "frame": "fk5",
                "equinox": "j2000.0",
                "units": ["rad", "rad"],
            },
        }
        if do_sky_coords:
            self.assertTrue(
                np.isclose(skel.declination, expec).all(),
                "Incorrect declinationion coordinate values",
            )
            self.assertEqual(
                skel.declination.attrs,
                {},
                "declination attrs dict is not empty but it should be empty",
            )
        else:
            self.assertTrue(
                "declination" not in skel.coords,
                "declination incorrectly in coords",
            )
        self.dict_equality(
            skel.attrs["direction"]["reference"], expec2, "got", "expected"
        )

    def run_u_v_tests(self, skel):
        cdelt = 180 * 60 / np.pi / 10
        expec = np.array([(i - 5) * cdelt for i in range(10)])
        ref_val = {
            "data": 0.0,
            "dims": [],
            "attrs": {
                "type": "quantity",
                "units": ["lambda"],
            },
        }
        expec_attrs = {
            "u": ref_val,
            "v": ref_val,
        }
        for c in ["u", "v"]:
            self.assertTrue(
                np.isclose(skel[c].values, expec).all(),
                f"Incorrect {c} coord values, {skel[c].values} vs {expec}.",
            )
            self.dict_equality(
                skel[c].attrs, expec_attrs[c], f"got {c} attrs", "expec {c} attrs"
            )

    def run_attrs_tests(self, skel):
        direction = {
            "latpole": {
                "data": 0.0,
                "dims": ["l", "m"],
                "attrs": {
                    "type": "quantity",
                    "units": ["rad"],
                },
            },
            "lonpole": {
                "data": np.pi,
                "dims": ["l", "m"],
                "attrs": {
                    "type": "quantity",
                    "units": ["rad"],
                },
            },
            "pc": [[1.0, 0.0], [0.0, 1.0]],
            # 'primary_beam_center': {
            #     'attrs': {
            #         'initial': True,
            #         'type': 'sky_coord',
            #         'frame': 'fk5',
            #         'equinox': 'j2000.0',
            #         'units': ['rad', 'rad']
            #     }
            #     'data': [0.2, -0.5],
            #     'dims': ["l", "m"],
            # },
            "projection": "SIN",
            "projection_parameters": [0.0, 0.0],
            "reference": {
                "attrs": {
                    "type": "sky_coord",
                    "frame": "fk5",
                    "equinox": "j2000.0",
                    "units": ["rad", "rad"],
                },
                "data": [0.2, -0.5],
                "dims": ["l", "m"],
            },
        }
        data_groups = {"base": {}}
        expec = {
            "data_groups": data_groups,
            "direction": direction,
        }
        self.dict_equality(skel.attrs, expec, "got", "expected")


class make_empty_sky_image_tests(make_empty_image_tests):
    """Test making skeleton image"""

    @classmethod
    def setUpClass(cls):
        cls._skel_im = make_empty_image_tests.create_image(make_empty_sky_image, True)
        cls._skel_im_no_sky = make_empty_image_tests.create_image(
            make_empty_sky_image, False
        )

    @classmethod
    def tearDownClass(cls):
        super().tearDownClass()

    @classmethod
    def skel_im(cls):
        return cls._skel_im

    def skel_im_no_sky(self):
        return self._skel_im_no_sky

    def test_dims_and_coords(self):
        for skel in [self.skel_im(), self.skel_im_no_sky()]:
            self.assertEqual(
                list(skel.sizes.keys()),
                ["time", "frequency", "polarization", "l", "m", "beam_param"],
                "Incorrect dims",
            )
        self.assertEqual(
            list(self.skel_im().coords.keys()),
            [
                "time",
                "frequency",
                "velocity",
                "polarization",
                "l",
                "m",
                "right_ascension",
                "declination",
                "beam_param",
            ],
            "Incorrect coords",
        )
        self.assertEqual(
            list(self.skel_im_no_sky().coords.keys()),
            ["time", "frequency", "velocity", "polarization", "l", "m", "beam_param"],
            "Incorrect coords",
        )

    def test_time_coord(self):
        for skel in [self.skel_im(), self.skel_im_no_sky()]:
            self.run_time_tests(skel)

    def test_polarization_coord(self):
        for skel in [self.skel_im(), self.skel_im_no_sky()]:
            self.run_polarization_tests(skel)

    def test_frequency_coord(self):
        for skel in [self.skel_im(), self.skel_im_no_sky()]:
            self.run_frequency_tests(skel)

    def test_vel_coord(self):
        for skel in [self.skel_im(), self.skel_im_no_sky()]:
            self.run_velocity_tests(skel)

    def test_l_m_coord(self):
        for skel in [self.skel_im(), self.skel_im_no_sky()]:
            self.run_l_m_tests(skel)

    def test_right_ascension_coord(self):
        for i, skel in enumerate([self.skel_im(), self.skel_im_no_sky()]):
            self.run_right_ascension_tests(skel, do_sky_coords=i == 0)

    def test_declination_coord(self):
        for i, skel in enumerate([self.skel_im(), self.skel_im_no_sky()]):
            self.run_declination_tests(skel, do_sky_coords=i == 0)

    def test_attrs(self):
        for skel in [self.skel_im(), self.skel_im_no_sky()]:
            self.run_attrs_tests(skel)


class make_empty_aperture_image_tests(make_empty_image_tests):
    """Test making skeleton image"""

    @classmethod
    def setUpClass(cls):
        cls._skel_im = make_empty_image_tests.create_image(
            make_empty_aperture_image, None
        )

    @classmethod
    def tearDownClass(cls):
        super().tearDownClass()

    def skel_im(self):
        return self._skel_im

    def test_dims_and_coords(self):
        self.assertEqual(
            list(self.skel_im().sizes.keys()),
            ["time", "frequency", "polarization", "u", "v", "beam_param"],
            "Incorrect dims",
        )
        self.assertEqual(
            list(self.skel_im().coords.keys()),
            ["time", "frequency", "velocity", "polarization", "u", "v", "beam_param"],
            "Incorrect coords",
        )

    def test_time_coord(self):
        skel = self.skel_im()
        self.run_time_tests(skel)

    def test_polarization_coord(self):
        skel = self.skel_im()
        self.run_polarization_tests(skel)

    def test_frequency_coord(self):
        skel = self.skel_im()
        self.run_frequency_tests(skel)

    def test_vel_coord(self):
        skel = self.skel_im()
        self.run_velocity_tests(skel)

    def test_u_v_coord(self):
        skel = self.skel_im()
        self.run_u_v_tests(skel)

    def test_attrs(self):
        skel = self.skel_im()
        self.run_attrs_tests(skel)


class make_empty_lmuv_image_tests(make_empty_image_tests):
    """Tests making image with l, m, u, v coordinates"""

    @classmethod
    def setUpClass(cls):
        cls._skel_im = make_empty_image_tests.create_image(make_empty_lmuv_image, True)
        cls._skel_im_no_sky = make_empty_image_tests.create_image(
            make_empty_lmuv_image, False
        )

    @classmethod
    def tearDownClass(cls):
        super().tearDownClass()

    def skel_im(self):
        return self._skel_im

    def skel_im_no_sky(self):
        return self._skel_im_no_sky

    def test_dims(self):
        for skel in [self.skel_im(), self.skel_im_no_sky()]:
            self.assertEqual(
                tuple(skel.sizes.keys()),
                ("time", "frequency", "polarization", "l", "m", "u", "v", "beam_param"),
                "Incorrect sizes",
            )
        self.assertEqual(
            list(self.skel_im().coords.keys()),
            [
                "time",
                "frequency",
                "velocity",
                "polarization",
                "l",
                "m",
                "right_ascension",
                "declination",
                "u",
                "v",
                "beam_param",
            ],
            "Incorrect coords",
        )
        self.assertEqual(
            list(self.skel_im_no_sky().coords.keys()),
            [
                "time",
                "frequency",
                "velocity",
                "polarization",
                "l",
                "m",
                "u",
                "v",
                "beam_param",
            ],
            "Incorrect coords",
        )

    def test_time_coord(self):
        skel = self.skel_im()
        self.run_time_tests(skel)

    def test_polarization_coord(self):
        skel = self.skel_im()
        self.run_polarization_tests(skel)

    def test_frequency_coord(self):
        skel = self.skel_im()
        self.run_frequency_tests(skel)

    def test_vel_coord(self):
        skel = self.skel_im()
        self.run_velocity_tests(skel)

    def test_l_m_coord(self):
        for skel in [self.skel_im(), self.skel_im_no_sky()]:
            self.run_l_m_tests(skel)

    def test_right_ascension_coord(self):
        for i, skel in enumerate([self.skel_im(), self.skel_im_no_sky()]):
            self.run_right_ascension_tests(skel, do_sky_coords=i == 0)

    def test_declination_coord(self):
        for i, skel in enumerate([self.skel_im(), self.skel_im_no_sky()]):
            self.run_declination_tests(skel, do_sky_coords=i == 0)

    def test_u_v_coord(self):
        skel = self.skel_im()
        self.run_u_v_tests(skel)

    def test_attrs(self):
        skel = self.skel_im()
        self.run_attrs_tests(skel)


if __name__ == "__main__":
    unittest.main()<|MERGE_RESOLUTION|>--- conflicted
+++ resolved
@@ -31,7 +31,10 @@
 from xradio.image._util._casacore.common import _create_new_image as create_new_image
 from xradio.image._util._casacore.common import _open_image_ro as open_image_ro
 from xradio.image._util.common import _image_type as image_type
-
+from xradio.image._util._casacore.common import (
+    _open_image_ro as open_image_ro,
+    _create_new_image as create_new_image,
+)
 from toolviper.dask.client import local_client
 
 sky = "SKY"
@@ -393,13 +396,8 @@
         got_data = da.squeeze(da.transpose(xds[sky], [1, 2, 4, 3, 0]), 4)
         got_mask = da.squeeze(da.transpose(xds.MASK0, [1, 2, 4, 3, 0]), 4)
         if "sky_array" not in ev:
-<<<<<<< HEAD
             im = images.image(self.imname())
-            ev[data_variable_name] = im.getdata()
-=======
-            im = casacore.images.image(self.imname())
             ev[sky] = im.getdata()
->>>>>>> 8a051c80
             # getmask returns the negated value of the casa image mask, so True
             # has the same meaning as it does in xds.MASK0
             ev["mask0"] = im.getmask()
